--- conflicted
+++ resolved
@@ -30,11 +30,7 @@
 
 1. Create the AKS cluster resource group.
 
-<<<<<<< HEAD
-   > :book: The app team working on behalf of business unit 0001 (BU001) is looking to create an AKS cluster of the app they are creating (Application ID: 0008). They have worked with the organization's networking team and have been provisioned a spoke network in which to lay their cluster and network-aware external resources into (such as Application Gateway). They took that information and added it to their [`acr-stamp.bicep`](../../workload-team/bootstrap-cluster/acr-stamp.bicep), [`cluster-stamp.bicep`](../../workload-team/cluster/cluster-stamp.bicep), and [`azuredeploy.parameters.prod.bicepparam`](../../workload-team/cluster/azuredeploy.parameters.prod.bicepparam) files.
-=======
    > :book: The app team working on behalf of business unit 0001 (BU001) is looking to create an AKS cluster of the app they are creating (Application ID: 0008). They have worked with the organization's networking team and have been provisioned a spoke network in which to lay their cluster and network-aware external resources into (such as Application Gateway). They took that information and added it to their [`acr-stamp.bicep`](../../workload-team/acr-stamp.bicep), [`cluster-stamp.bicep`](../../workload-team/cluster-stamp.bicep), and [`azuredeploy.parameters.prod.bicepparam`](../../workload-team/azuredeploy.parameters.prod.bicepparam) files.
->>>>>>> 9f985e66
    >
    > They create this resource group to be the parent group for the application.
 
@@ -56,11 +52,7 @@
 
    ```bash
    # [This takes about four minutes.]
-<<<<<<< HEAD
-   az deployment group create -g rg-bu0001a0008 -f workload-team/bootstrap-cluster/acr-stamp.bicep -p targetVnetResourceId=${RESOURCEID_VNET_CLUSTERSPOKE_AKS_BASELINE}
-=======
    az deployment group create -g rg-bu0001a0008 -f workload-team/acr-stamp.bicep -p targetVnetResourceId=${RESOURCEID_VNET_CLUSTERSPOKE_AKS_BASELINE}
->>>>>>> 9f985e66
    ```
 
    The container registry deployment emits the following output:
