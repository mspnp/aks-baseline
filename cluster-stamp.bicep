targetScope = 'resourceGroup'

/*** PARAMETERS ***/

@description('The regional network spoke VNet Resource ID that the cluster will be joined to')
@minLength(79)
param targetVnetResourceId string

@description('Azure AD Group in the identified tenant that will be granted the highly privileged cluster-admin role. If Azure RBAC is used, then this group will get a role assignment to Azure RBAC, else it will be assigned directly to the cluster\'s admin group.')
param clusterAdminAadGroupObjectId string

@description('Azure AD Group in the identified tenant that will be granted the read only privileges in the a0008 namespace that exists in the cluster. This is only used when Azure RBAC is used for Kubernetes RBAC.')
param a0008NamespaceReaderAadGroupObjectId string

@description('Your AKS control plane Cluster API authentication tenant')
param k8sControlPlaneAuthorizationTenantId string

@description('The certificate data for app gateway TLS termination. It is base64')
param appGatewayListenerCertificate string

@description('The Base64 encoded AKS Ingress Controller public certificate (as .crt or .cer) to be stored in Azure Key Vault as secret and referenced by Azure Application Gateway as a trusted root certificate.')
param aksIngressControllerCertificate string

@description('IP ranges authorized to contact the Kubernetes API server. Passing an empty array will result in no IP restrictions. If any are provided, remember to also provide the public IP of the egress Azure Firewall otherwise your nodes will not be able to talk to the API server (e.g. Flux).')
param clusterAuthorizedIPRanges array = []

@description('AKS Service, Node Pool, and supporting services (KeyVault, App Gateway, etc) region. This needs to be the same region as the vnet provided in these parameters.')
@allowed([
  'australiaeast'
  'canadacentral'
  'centralus'
  'eastus'
  'eastus2'
  'westus2'
  'francecentral'
  'germanywestcentral'
  'northeurope'
  'southafricanorth'
  'southcentralus'
  'uksouth'
  'westeurope'
  'japaneast'
  'southeastasia'
])
param location string = 'eastus2'
param kubernetesVersion string = '1.23.5'

@description('Domain name to use for App Gateway and AKS ingress.')
param domainName string = 'contoso.com'

@description('Your cluster will be bootstrapped from this git repo.')
@minLength(9)
param gitOpsBootstrappingRepoHttpsUrl string = 'https://github.com/mspnp/aks-baseline'

@description('You cluster will be bootstrapped from this branch in the identified git repo.')
@minLength(1)
param gitOpsBootstrappingRepoBranch string = 'main'

/*** VARIABLES ***/

var subRgUniqueString = uniqueString('aks', subscription().subscriptionId, resourceGroup().id)
var clusterName = 'aks-${subRgUniqueString}'
var agwName = 'apw-${clusterName}'

var aksIngressDomainName = 'aks-ingress.${domainName}'
var aksBackendDomainName = 'bu0001a0008-00.${aksIngressDomainName}'
var isUsingAzureRBACasKubernetesRBAC = (subscription().tenantId == k8sControlPlaneAuthorizationTenantId)

/*** EXISTING TENANT RESOURCES ***/

// Built-in 'Kubernetes cluster pod security restricted standards for Linux-based workloads' Azure Policy for Kubernetes initiative definition
var psdAKSLinuxRestrictiveId = tenantResourceId('Microsoft.Authorization/policySetDefinitions', '42b8ef37-b724-4e24-bbc8-7a7708edfe00')

// Built-in 'Kubernetes clusters should be accessible only over HTTPS' Azure Policy for Kubernetes policy definition
var pdEnforceHttpsIngressId = tenantResourceId('Microsoft.Authorization/policyDefinitions', '1a5b4dca-0b6f-4cf5-907c-56316bc1bf3d')

// Built-in 'Kubernetes clusters should use internal load balancers' Azure Policy for Kubernetes policy definition
var pdEnforceInternalLoadBalancersId = tenantResourceId('Microsoft.Authorization/policyDefinitions', '3fc4dc25-5baf-40d8-9b05-7fe74c1bc64e')

// Built-in 'Kubernetes cluster containers should run with a read only root file system' Azure Policy for Kubernetes policy definition
var pdRoRootFilesystemId = tenantResourceId('Microsoft.Authorization/policyDefinitions', 'df49d893-a74c-421d-bc95-c663042e5b80')

// Built-in 'AKS container CPU and memory resource limits should not exceed the specified limits' Azure Policy for Kubernetes policy definition
var pdEnforceResourceLimitsId = tenantResourceId('Microsoft.Authorization/policyDefinitions', 'e345eecc-fa47-480f-9e88-67dcc122b164')

// Built-in 'AKS containers should only use allowed images' Azure Policy for Kubernetes policy definition
var pdEnforceImageSourceId = tenantResourceId('Microsoft.Authorization/policyDefinitions', 'febd0533-8e55-448f-b837-bd0e06f16469')

// Built-in 'Kubernetes cluster pod hostPath volumes should only use allowed host paths' Azure Policy for Kubernetes policy definition
var pdAllowedHostPathsId = tenantResourceId('Microsoft.Authorization/policyDefinitions', '098fc59e-46c7-4d99-9b16-64990e543d75')

// Built-in 'Kubernetes cluster services should only use allowed external IPs' Azure Policy for Kubernetes policy definition
var pdAllowedExternalIPsId = tenantResourceId('Microsoft.Authorization/policyDefinitions', 'd46c275d-1680-448d-b2ec-e495a3b6cc89')

// Built-in 'Kubernetes clusters should not allow endpoint edit permissions of ClusterRole/system:aggregate-to-edit' Azure Policy for Kubernetes policy definition
var pdDisallowEndpointEditPermissionsId = tenantResourceId('Microsoft.Authorization/policyDefinitions', '1ddac26b-ed48-4c30-8cc5-3a68c79b8001')

// Built-in 'Kubernetes clusters should not use the default namespace' Azure Policy for Kubernetes policy definition
var pdDisallowNamespaceUsageId = tenantResourceId('Microsoft.Authorization/policyDefinitions', '9f061a12-e40d-4183-a00e-171812443373')

// Built-in 'Azure Kubernetes Service clusters should have Defender profile enabled' Azure Policy policy definition
var pdDefenderInClusterEnabledId = tenantResourceId('Microsoft.Authorization/policyDefinitions', 'a1840de2-8088-4ea8-b153-b4c723e9cb01')

// Built-in 'Azure Kubernetes Service Clusters should enable Azure Active Directory integration' Azure Policy policy definition
var pdAadIntegrationEnabledId = tenantResourceId('Microsoft.Authorization/policyDefinitions', '450d2877-ebea-41e8-b00c-e286317d21bf')

// Built-in 'Azure Kubernetes Service Clusters should have local authentication methods disabled' Azure Policy policy definition
var pdLocalAuthDisabledId = tenantResourceId('Microsoft.Authorization/policyDefinitions', '993c2fcd-2b29-49d2-9eb0-df2c3a730c32')

// Built-in 'Azure Policy Add-on for Kubernetes service (AKS) should be installed and enabled on your clusters' Azure Policy policy definition
var pdAzurePolicyEnabledId = tenantResourceId('Microsoft.Authorization/policyDefinitions', '0a15ec92-a229-4763-bb14-0ea34a568f8d')

// Built-in 'Authorized IP ranges should be defined on Kubernetes Services' Azure Policy policy definition
var pdAuthorizedIpRangesDefinedId = tenantResourceId('Microsoft.Authorization/policyDefinitions', '0e246bcf-5f6f-4f87-bc6f-775d4712c7ea')

// Built-in 'Kubernetes Services should be upgraded to a non-vulnerable Kubernetes version' Azure Policy policy definition
var pdOldKuberentesDisabledId = tenantResourceId('Microsoft.Authorization/policyDefinitions', 'fb893a29-21bb-418c-a157-e99480ec364c')

// Built-in 'Role-Based Access Control (RBAC) should be used on Kubernetes Services' Azure Policy policy definition
var pdRbacEnabledId = tenantResourceId('Microsoft.Authorization/policyDefinitions', 'ac4a19c2-fa67-49b4-8ae5-0b2e78c49457')

// Built-in 'Azure Kubernetes Service Clusters should use managed identities' Azure Policy policy definition
var pdManagedIdentitiesEnabledId = tenantResourceId('Microsoft.Authorization/policyDefinitions', 'da6e2401-19da-4532-9141-fb8fbde08431')

/*** EXISTING SUBSCRIPTION RESOURCES ***/

resource nodeResourceGroup 'Microsoft.Resources/resourceGroups@2021-04-01' existing = {
  name: 'rg-${clusterName}-nodepools'
  scope: subscription()
}

// Built-in Azure RBAC role that is applied to a cluster to indicate they can be considered a user/group of the cluster, subject to additional RBAC permissions
resource serviceClusterUserRole 'Microsoft.Authorization/roleDefinitions@2018-01-01-preview' existing = {
  name: '4abbcc35-e782-43d8-92c5-2d3f1bd2253f'
  scope: subscription()
}

// Built-in Azure RBAC role that can be applied to a cluster or a namespace to grant read and write privileges to that scope for a user or group
resource clusterAdminRole 'Microsoft.Authorization/roleDefinitions@2018-01-01-preview' existing = {
  name: 'b1ff04bb-8a4e-4dc4-8eb5-8693973ce19b'
  scope: subscription()
}

// Built-in Azure RBAC role that can be applied to a cluster or a namespace to grant read privileges to that scope for a user or group
resource clusterReaderRole 'Microsoft.Authorization/roleDefinitions@2018-01-01-preview' existing = {
  name: '7f6c6a51-bcf8-42ba-9220-52d62157d7db'
  scope: subscription()
}

// Built-in Azure RBAC role that is applied to a cluster to grant its monitoring agent's identity with publishing metrics and push alerts permissions.
resource monitoringMetricsPublisherRole 'Microsoft.Authorization/roleDefinitions@2018-01-01-preview' existing = {
  name: '3913510d-42f4-4e42-8a64-420c390055eb'
  scope: subscription()
}

// Built-in Azure RBAC role that can be applied to an Azure Container Registry to grant the authority pull container images. Granted to the AKS cluster's kubelet identity.
resource acrPullRole 'Microsoft.Authorization/roleDefinitions@2018-01-01-preview' existing = {
  name: '7f951dda-4ed3-4680-a7ca-43fe172d538d'
  scope: subscription()
}

// Built-in Azure RBAC role that must be applied to the kublet Managed Identity allowing it to further assign adding managed identities to the cluster's underlying VMSS.
resource managedIdentityOperatorRole 'Microsoft.Authorization/roleDefinitions@2018-01-01-preview' existing = {
  name: 'f1a07417-d97a-45cb-824c-7a7467783830'
  scope: subscription()
}

// Built-in Azure RBAC role that is applied a Key Vault to grant with metadata, certificates, keys and secrets read privileges.  Granted to App Gateway's managed identity.
resource keyVaultReaderRole 'Microsoft.Authorization/roleDefinitions@2018-01-01-preview' existing = {
  name: '21090545-7ca7-4776-b22c-e363652d74d2'
  scope: subscription()
}

// Built-in Azure RBAC role that is applied to a Key Vault to grant with secrets content read privileges. Granted to both Key Vault and our workload's identity.
resource keyVaultSecretsUserRole 'Microsoft.Authorization/roleDefinitions@2018-01-01-preview' existing = {
  name: '4633458b-17de-408a-b874-0445c86b69e6'
  scope: subscription()
}

/*** EXISTING RESOURCE GROUP RESOURCES ***/

// Azure Container Registry
resource acr 'Microsoft.ContainerRegistry/registries@2021-12-01-preview' existing = {
  scope: resourceGroup()
  name: 'acraks${subRgUniqueString}'
}

// Log Analytics Workspace
resource la 'Microsoft.OperationalInsights/workspaces@2021-12-01-preview' existing = {
  scope: resourceGroup()
  name: 'la-${clusterName}'
}

// Kubernetes namespace: a0008 -- this doesn't technically exist prior to deployment, but is required as a resource reference later in the template
// to support Azure RBAC-managed API Server access, scoped to the namespace level.
#disable-next-line BCP081 // this namespaces child type doesn't have a defined bicep type yet.
resource nsA0008 'Microsoft.ContainerService/managedClusters/namespaces@2022-01-02-preview' existing = {
  parent: mc
  name: 'a0008'
}

/*** EXISTING SPOKE RESOURCES ***/

// Spoke resource group
resource targetResourceGroup 'Microsoft.Resources/resourceGroups@2021-04-01' existing = {
  scope: subscription()
  name: '${split(targetVnetResourceId,'/')[4]}'
}

// Spoke virtual network
resource targetVirtualNetwork 'Microsoft.Network/virtualNetworks@2021-05-01' existing = {
  scope: targetResourceGroup
  name: '${last(split(targetVnetResourceId,'/'))}'
}

// Spoke virutual network's subnet for the cluster nodes
resource snetClusterNodes 'Microsoft.Network/virtualNetworks/subnets@2021-05-01' existing = {
  parent: targetVirtualNetwork
  name: 'snet-clusternodes'
}

// Spoke virutual network's subnet for all private endpoints
resource snetPrivatelinkendpoints 'Microsoft.Network/virtualNetworks/subnets@2021-05-01' existing = {
  parent: targetVirtualNetwork
  name: 'snet-privatelinkendpoints'
}

/*** RESOURCES ***/

resource alaRgRecommendations 'Microsoft.Insights/activityLogAlerts@2020-10-01' = {
  name: 'AllAzureAdvisorAlert'
  location: 'Global'
  properties: {
    scopes: [
      resourceGroup().id
    ]
    condition: {
      allOf: [
        {
          field: 'category'
          equals: 'Recommendation'
        }
        {
          field: 'operationName'
          equals: 'Microsoft.Advisor/recommendations/available/action'
        }
      ]
    }
    actions: {
      actionGroups: []
    }
    enabled: true
    description: 'All azure advisor alerts'
  }
}

resource ssPrometheusAll 'Microsoft.OperationalInsights/workspaces/savedSearches@2020-08-01' = {
  parent: la
  name: 'AllPrometheus'
  properties: {
#disable-next-line BCP037
    etag: '*'
    category: 'Prometheus'
    displayName: 'All collected Prometheus information'
    query: 'InsightsMetrics | where Namespace == "prometheus"'
    version: 1
  }
}

resource ssPrometheusKuredRequestedReeboot 'Microsoft.OperationalInsights/workspaces/savedSearches@2020-08-01' = {
  parent: la
  name: 'NodeRebootRequested'
  properties: {
#disable-next-line BCP037
    etag: '*'
    category: 'Prometheus'
    displayName: 'Nodes reboot required by kured'
    query: 'InsightsMetrics | where Namespace == "prometheus" and Name == "kured_reboot_required" | where Val > 0'
    version: 1
  }
}

resource sci 'Microsoft.OperationsManagement/solutions@2015-11-01-preview' = {
  name: 'ContainerInsights(${la.name})'
  location: location
  properties: {
    containedResources: []
    referencedResources: []
    workspaceResourceId: la.id
  }
  plan: {
    name: 'ContainerInsights(${la.name})'
    product: 'OMSGallery/ContainerInsights'
    promotionCode: ''
    publisher: 'Microsoft'
  }
}

resource maHighNodeCPUUtilization 'Microsoft.Insights/metricAlerts@2018-03-01' = {
  name: 'Node CPU utilization high for ${clusterName} CI-1'
  location: 'global'
  properties: {
    autoMitigate: true
    scopes: [
      mc.id
    ]
    actions: []
    criteria: {
      allOf: [
        {
          criterionType: 'StaticThresholdCriterion'
          dimensions: [
            {
              name: 'host'
              operator: 'Include'
              values: [
                '*'
              ]
            }
          ]
          metricName: 'cpuUsagePercentage'
          metricNamespace: 'Insights.Container/nodes'
          name: 'Metric1'
          operator: 'GreaterThan'
          threshold: 80
          timeAggregation: 'Average'
          skipMetricValidation: true
        }
      ]
      'odata.type': 'Microsoft.Azure.Monitor.SingleResourceMultipleMetricCriteria'
    }
    description: 'Node CPU utilization across the cluster.'
    enabled: true
    evaluationFrequency: 'PT1M'
    severity: 3
    targetResourceType: 'microsoft.containerservice/managedclusters'
    windowSize: 'PT5M'
  }
  dependsOn: [
    sci
  ]
}

resource maHighNodeWorkingSetMemoryUtilization 'Microsoft.Insights/metricAlerts@2018-03-01' = {
  name: 'Node working set memory utilization high for ${clusterName} CI-2'
  location: 'global'
  properties: {
    autoMitigate: true
    actions: []
    criteria: {
      allOf: [
        {
          criterionType: 'StaticThresholdCriterion'
          dimensions: [
            {
              name: 'host'
              operator: 'Include'
              values: [
                '*'
              ]
            }
          ]
          metricName: 'memoryWorkingSetPercentage'
          metricNamespace: 'Insights.Container/nodes'
          name: 'Metric1'
          operator: 'GreaterThan'
          threshold: 80
          timeAggregation: 'Average'
          skipMetricValidation: true
        }
      ]
      'odata.type': 'Microsoft.Azure.Monitor.SingleResourceMultipleMetricCriteria'
    }
    description: 'Node working set memory utilization across the cluster.'
    enabled: true
    evaluationFrequency: 'PT1M'
    scopes: [
      mc.id
    ]
    severity: 3
    targetResourceType: 'microsoft.containerservice/managedclusters'
    windowSize: 'PT5M'
  }
  dependsOn: [
    sci
  ]
}

resource maJobsCompletedMoreThan6HoursAgo 'Microsoft.Insights/metricAlerts@2018-03-01' = {
  name: 'Jobs completed more than 6 hours ago for ${clusterName} CI-11'
  location: 'global'
  properties: {
    autoMitigate: true
    actions: []
    criteria: {
      allOf: [
        {
          criterionType: 'StaticThresholdCriterion'
          dimensions: [
            {
              name: 'controllerName'
              operator: 'Include'
              values: [
                '*'
              ]
            }
            {
              name: 'kubernetes namespace'
              operator: 'Include'
              values: [
                '*'
              ]
            }
          ]
          metricName: 'completedJobsCount'
          metricNamespace: 'Insights.Container/pods'
          name: 'Metric1'
          operator: 'GreaterThan'
          threshold: 0
          timeAggregation: 'Average'
          skipMetricValidation: true
        }
      ]
      'odata.type': 'Microsoft.Azure.Monitor.SingleResourceMultipleMetricCriteria'
    }
    description: 'This alert monitors completed jobs (more than 6 hours ago).'
    enabled: true
    evaluationFrequency: 'PT1M'
    scopes: [
      mc.id
    ]
    severity: 3
    targetResourceType: 'microsoft.containerservice/managedclusters'
    windowSize: 'PT1M'
  }
  dependsOn: [
    sci
  ]
}

resource maHighContainerCPUUsage 'Microsoft.Insights/metricAlerts@2018-03-01' = {
  name: 'Container CPU usage high for ${clusterName} CI-9'
  location: 'global'
  properties: {
    autoMitigate: true
    actions: []
    criteria: {
      allOf: [
        {
          criterionType: 'StaticThresholdCriterion'
          dimensions: [
            {
              name: 'controllerName'
              operator: 'Include'
              values: [
                '*'
              ]
            }
            {
              name: 'kubernetes namespace'
              operator: 'Include'
              values: [
                '*'
              ]
            }
          ]
          metricName: 'cpuExceededPercentage'
          metricNamespace: 'Insights.Container/containers'
          name: 'Metric1'
          operator: 'GreaterThan'
          threshold: 90
          timeAggregation: 'Average'
          skipMetricValidation: true
        }
      ]
      'odata.type': 'Microsoft.Azure.Monitor.SingleResourceMultipleMetricCriteria'
    }
    description: 'This alert monitors container CPU utilization.'
    enabled: true
    evaluationFrequency: 'PT1M'
    scopes: [
      mc.id
    ]
    severity: 3
    targetResourceType: 'microsoft.containerservice/managedclusters'
    windowSize: 'PT5M'
  }
  dependsOn: [
    sci
  ]
}

resource maHighContainerWorkingSetMemoryUsage 'Microsoft.Insights/metricAlerts@2018-03-01' = {
  name: 'Container working set memory usage high for ${clusterName} CI-10'
  location: 'global'
  properties: {
    autoMitigate: true
    actions: []
    criteria: {
      allOf: [
        {
          criterionType: 'StaticThresholdCriterion'
          dimensions: [
            {
              name: 'controllerName'
              operator: 'Include'
              values: [
                '*'
              ]
            }
            {
              name: 'kubernetes namespace'
              operator: 'Include'
              values: [
                '*'
              ]
            }
          ]
          metricName: 'memoryWorkingSetExceededPercentage'
          metricNamespace: 'Insights.Container/containers'
          name: 'Metric1'
          operator: 'GreaterThan'
          threshold: 90
          timeAggregation: 'Average'
          skipMetricValidation: true
        }
      ]
      'odata.type': 'Microsoft.Azure.Monitor.SingleResourceMultipleMetricCriteria'
    }
    description: 'This alert monitors container working set memory utilization.'
    enabled: true
    evaluationFrequency: 'PT1M'
    scopes: [
      mc.id
    ]
    severity: 3
    targetResourceType: 'microsoft.containerservice/managedclusters'
    windowSize: 'PT5M'
  }
  dependsOn: [
    sci
  ]
}

resource maPodsInFailedState 'Microsoft.Insights/metricAlerts@2018-03-01' = {
  name: 'Pods in failed state for ${clusterName} CI-4'
  location: 'global'
  properties: {
    autoMitigate: true
    actions: []
    criteria: {
      allOf: [
        {
          criterionType: 'StaticThresholdCriterion'
          dimensions: [
            {
              name: 'phase'
              operator: 'Include'
              values: [
                'Failed'
              ]
            }
          ]
          metricName: 'podCount'
          metricNamespace: 'Insights.Container/pods'
          name: 'Metric1'
          operator: 'GreaterThan'
          threshold: 0
          timeAggregation: 'Average'
          skipMetricValidation: true
        }
      ]
      'odata.type': 'Microsoft.Azure.Monitor.SingleResourceMultipleMetricCriteria'
    }
    description: 'Pod status monitoring.'
    enabled: true
    evaluationFrequency: 'PT1M'
    scopes: [
      mc.id
    ]
    severity: 3
    targetResourceType: 'microsoft.containerservice/managedclusters'
    windowSize: 'PT5M'
  }
  dependsOn: [
    sci
  ]
}

resource maHighDiskUsage 'Microsoft.Insights/metricAlerts@2018-03-01' = {
  name: 'Disk usage high for ${clusterName} CI-5'
  location: 'global'
  properties: {
    autoMitigate: true
    actions: []
    criteria: {
      allOf: [
        {
          criterionType: 'StaticThresholdCriterion'
          dimensions: [
            {
              name: 'host'
              operator: 'Include'
              values: [
                '*'
              ]
            }
            {
              name: 'device'
              operator: 'Include'
              values: [
                '*'
              ]
            }
          ]
          metricName: 'DiskUsedPercentage'
          metricNamespace: 'Insights.Container/nodes'
          name: 'Metric1'
          operator: 'GreaterThan'
          threshold: 80
          timeAggregation: 'Average'
          skipMetricValidation: true
        }
      ]
      'odata.type': 'Microsoft.Azure.Monitor.SingleResourceMultipleMetricCriteria'
    }
    description: 'This alert monitors disk usage for all nodes and storage devices.'
    enabled: true
    evaluationFrequency: 'PT1M'
    scopes: [
      mc.id
    ]
    severity: 3
    targetResourceType: 'microsoft.containerservice/managedclusters'
    windowSize: 'PT5M'
  }
  dependsOn: [
    sci
  ]
}

resource maNodesInNotReadyStatus 'Microsoft.Insights/metricAlerts@2018-03-01' = {
  name: 'Nodes in not ready status for ${clusterName} CI-3'
  location: 'global'
  properties: {
    autoMitigate: true
    actions: []
    criteria: {
      allOf: [
        {
          criterionType: 'StaticThresholdCriterion'
          dimensions: [
            {
              name: 'status'
              operator: 'Include'
              values: [
                'NotReady'
              ]
            }
          ]
          metricName: 'nodesCount'
          metricNamespace: 'Insights.Container/nodes'
          name: 'Metric1'
          operator: 'GreaterThan'
          threshold: 0
          timeAggregation: 'Average'
          skipMetricValidation: true
        }
      ]
      'odata.type': 'Microsoft.Azure.Monitor.SingleResourceMultipleMetricCriteria'
    }
    description: 'Node status monitoring.'
    enabled: true
    evaluationFrequency: 'PT1M'
    scopes: [
      mc.id
    ]
    severity: 3
    targetResourceType: 'microsoft.containerservice/managedclusters'
    windowSize: 'PT5M'
  }
  dependsOn: [
    sci
  ]
}

resource maContainersGettingKilledOOM 'Microsoft.Insights/metricAlerts@2018-03-01' = {
  name: 'Containers getting OOM killed for ${clusterName} CI-6'
  location: 'global'
  properties: {
    autoMitigate: true
    actions: []
    criteria: {
      allOf: [
        {
          criterionType: 'StaticThresholdCriterion'
          dimensions: [
            {
              name: 'kubernetes namespace'
              operator: 'Include'
              values: [
                '*'
              ]
            }
            {
              name: 'controllerName'
              operator: 'Include'
              values: [
                '*'
              ]
            }
          ]
          metricName: 'oomKilledContainerCount'
          metricNamespace: 'Insights.Container/pods'
          name: 'Metric1'
          operator: 'GreaterThan'
          threshold: 0
          timeAggregation: 'Average'
          skipMetricValidation: true
        }
      ]
      'odata.type': 'Microsoft.Azure.Monitor.SingleResourceMultipleMetricCriteria'
    }
    description: 'This alert monitors number of containers killed due to out of memory (OOM) error.'
    enabled: true
    evaluationFrequency: 'PT1M'
    scopes: [
      mc.id
    ]
    severity: 3
    targetResourceType: 'microsoft.containerservice/managedclusters'
    windowSize: 'PT1M'
  }
  dependsOn: [
    sci
  ]
}

resource maHighPersistentVolumeUsage 'Microsoft.Insights/metricAlerts@2018-03-01' = {
  name: 'Persistent volume usage high for ${clusterName} CI-18'
  location: 'global'
  properties: {
    autoMitigate: true
    actions: []
    criteria: {
      allOf: [
        {
          criterionType: 'StaticThresholdCriterion'
          dimensions: [
            {
              name: 'podName'
              operator: 'Include'
              values: [
                '*'
              ]
            }
            {
              name: 'kubernetesNamespace'
              operator: 'Include'
              values: [
                '*'
              ]
            }
          ]
          metricName: 'pvUsageExceededPercentage'
          metricNamespace: 'Insights.Container/persistentvolumes'
          name: 'Metric1'
          operator: 'GreaterThan'
          threshold: 80
          timeAggregation: 'Average'
          skipMetricValidation: true
        }
      ]
      'odata.type': 'Microsoft.Azure.Monitor.SingleResourceMultipleMetricCriteria'
    }
    description: 'This alert monitors persistent volume utilization.'
    enabled: false
    evaluationFrequency: 'PT1M'
    scopes: [
      mc.id
    ]
    severity: 3
    targetResourceType: 'microsoft.containerservice/managedclusters'
    windowSize: 'PT5M'
  }
  dependsOn: [
    sci
  ]
}

resource maPodsNotInReadyState 'Microsoft.Insights/metricAlerts@2018-03-01' = {
  name: 'Pods not in ready state for ${clusterName} CI-8'
  location: 'global'
  properties: {
    autoMitigate: true
    actions: []
    criteria: {
      allOf: [
        {
          criterionType: 'StaticThresholdCriterion'
          dimensions: [
            {
              name: 'controllerName'
              operator: 'Include'
              values: [
                '*'
              ]
            }
            {
              name: 'kubernetes namespace'
              operator: 'Include'
              values: [
                '*'
              ]
            }
          ]
          metricName: 'PodReadyPercentage'
          metricNamespace: 'Insights.Container/pods'
          name: 'Metric1'
          operator: 'LessThan'
          threshold: 80
          timeAggregation: 'Average'
          skipMetricValidation: true
        }
      ]
      'odata.type': 'Microsoft.Azure.Monitor.SingleResourceMultipleMetricCriteria'
    }
    description: 'This alert monitors for excessive pods not in the ready state.'
    enabled: true
    evaluationFrequency: 'PT1M'
    scopes: [
      mc.id
    ]
    severity: 3
    targetResourceType: 'microsoft.containerservice/managedclusters'
    windowSize: 'PT5M'
  }
  dependsOn: [
    sci
  ]
}

resource maRestartingContainerCount 'Microsoft.Insights/metricAlerts@2018-03-01' = {
  name: 'Restarting container count for ${clusterName} CI-7'
  location: 'global'
  properties: {
    autoMitigate: true
    actions: []
    criteria: {
      allOf: [
        {
          criterionType: 'StaticThresholdCriterion'
          dimensions: [
            {
              name: 'kubernetes namespace'
              operator: 'Include'
              values: [
                '*'
              ]
            }
            {
              name: 'controllerName'
              operator: 'Include'
              values: [
                '*'
              ]
            }
          ]
          metricName: 'restartingContainerCount'
          metricNamespace: 'Insights.Container/pods'
          name: 'Metric1'
          operator: 'GreaterThan'
          threshold: 0
          timeAggregation: 'Average'
          skipMetricValidation: true
        }
      ]
      'odata.type': 'Microsoft.Azure.Monitor.SingleResourceMultipleMetricCriteria'
    }
    description: 'This alert monitors number of containers restarting across the cluster.'
    enabled: true
    evaluationFrequency: 'PT1M'
    scopes: [
      mc.id
    ]
    severity: 3
    targetResourceType: 'Microsoft.ContainerService/managedClusters'
    windowSize: 'PT1M'
  }
  dependsOn: [
    sci
  ]
}

resource skva 'Microsoft.OperationsManagement/solutions@2015-11-01-preview' = {
  name: 'KeyVaultAnalytics(${la.name})'
  location: location
  properties: {
    containedResources: []
    referencedResources: []
    workspaceResourceId: la.id
  }
  plan: {
    name: 'KeyVaultAnalytics(${la.name})'
    product: 'OMSGallery/KeyVaultAnalytics'
    promotionCode: ''
    publisher: 'Microsoft'
  }
}

resource sqrPodFailed 'Microsoft.Insights/scheduledQueryRules@2018-04-16' = {
  name: 'PodFailedScheduledQuery'
  location: location
  properties: {
    autoMitigate: true
    displayName: '[${clusterName}] Scheduled Query for Pod Failed Alert'
    description: 'Alert on pod Failed phase.'
    enabled: 'true'
    source: {
      query: '//https://docs.microsoft.com/azure/azure-monitor/insights/container-insights-alerts \r\n let endDateTime = now(); let startDateTime = ago(1h); let trendBinSize = 1m; let clusterName = "${clusterName}"; KubePodInventory | where TimeGenerated < endDateTime | where TimeGenerated >= startDateTime | where ClusterName == clusterName | distinct ClusterName, TimeGenerated | summarize ClusterSnapshotCount = count() by bin(TimeGenerated, trendBinSize), ClusterName | join hint.strategy=broadcast ( KubePodInventory | where TimeGenerated < endDateTime | where TimeGenerated >= startDateTime | distinct ClusterName, Computer, PodUid, TimeGenerated, PodStatus | summarize TotalCount = count(), PendingCount = sumif(1, PodStatus =~ "Pending"), RunningCount = sumif(1, PodStatus =~ "Running"), SucceededCount = sumif(1, PodStatus =~ "Succeeded"), FailedCount = sumif(1, PodStatus =~ "Failed") by ClusterName, bin(TimeGenerated, trendBinSize) ) on ClusterName, TimeGenerated | extend UnknownCount = TotalCount - PendingCount - RunningCount - SucceededCount - FailedCount | project TimeGenerated, TotalCount = todouble(TotalCount) / ClusterSnapshotCount, PendingCount = todouble(PendingCount) / ClusterSnapshotCount, RunningCount = todouble(RunningCount) / ClusterSnapshotCount, SucceededCount = todouble(SucceededCount) / ClusterSnapshotCount, FailedCount = todouble(FailedCount) / ClusterSnapshotCount, UnknownCount = todouble(UnknownCount) / ClusterSnapshotCount| summarize AggregatedValue = avg(FailedCount) by bin(TimeGenerated, trendBinSize)'
      dataSourceId: la.id
      queryType: 'ResultCount'
    }
    schedule: {
      frequencyInMinutes: 5
      timeWindowInMinutes: 10
    }
    action: {
      'odata.type': 'Microsoft.WindowsAzure.Management.Monitoring.Alerts.Models.Microsoft.AppInsights.Nexus.DataContracts.Resources.ScheduledQueryRules.AlertingAction'
      severity: '3'
      trigger: {
        thresholdOperator: 'GreaterThan'
        threshold: 3
        metricTrigger: {
          thresholdOperator: 'GreaterThan'
          threshold: 2
          metricTriggerType: 'Consecutive'
        }
      }
    }
  }
}

// Resource Group Azure Policy Assignments - Azure Policy for Kubernetes Policies

// Applying the built-in 'Kubernetes cluster pod security restricted standards for Linux-based workloads' initiative at the resource group level.
// Constraint Names: K8sAzureAllowedSeccomp, K8sAzureAllowedCapabilities, K8sAzureContainerNoPrivilege, K8sAzureHostNetworkingPorts, K8sAzureVolumeTypes, K8sAzureBlockHostNamespaceV2, K8sAzureAllowedUsersGroups, K8sAzureContainerNoPrivilegeEscalation
resource paAKSLinuxRestrictive 'Microsoft.Authorization/policyAssignments@2021-06-01' = {
  name: guid(psdAKSLinuxRestrictiveId, resourceGroup().id, clusterName)
  location: 'global'
  scope: resourceGroup()
  properties: {
    displayName: take('[${clusterName}] ${reference(psdAKSLinuxRestrictiveId, '2021-06-01').displayName}', 120)
    description: reference(psdAKSLinuxRestrictiveId, '2021-06-01').description
    policyDefinitionId: psdAKSLinuxRestrictiveId
    parameters: {
      excludedNamespaces: {
        value: [
          'kube-system'
          'gatekeeper-system'
          'azure-arc'
          'flux-system'

          // Known violations
          // K8sAzureAllowedSeccomp
          //  - Kured, no profile defined
          //  - AAD Pod Identity (nmi & mic), no profile defined
          // K8sAzureAllowedCapabilities
          //  - AAD Pod Identity (nmi), requests default unsupported DAC_READ_SEARCH, NET_ADMIN
          // K8sAzureContainerNoPrivilege
          //  - Kured, requires privileged to perform reboot
          // K8sAzureHostNetworkingPorts
          //  - AAD Pod Identity (nmi), hostNetwork and hostPort usage
          // K8sAzureVolumeTypes
          //  - AAD Pod Identity (nmi & mic), uses hostPath
          // K8sAzureBlockHostNamespaceV2
          //  - Kured, shared host namespace
          // K8sAzureAllowedUsersGroups
          //  - Kured, no runAsNonRoot, no runAsGroup, no supplementalGroups, no fsGroup
          //  - AAD Pod Identity (nmi & mic), runAsUser=0, no runAsGroup, no supplementalGroups, no fsGroup
          'cluster-baseline-settings'

          // Known violations
          // K8sAzureAllowedSeccomp
          //  - Traefik, no profile defined
          //  - aspnetapp-deployment, no profile defined
          // K8sAzureVolumeTypes
          //  - Traefik, uses csi
          // K8sAzureAllowedUsersGroups
          //  - Traefik, no supplementalGroups, no fsGroup
          //  = aspnetapp-deployment, no supplementalGroups, no fsGroup
          'a0008'
        ]
      }
      effect: {
        value: 'Audit'
      }
    }
  }
}

// Applying the built-in 'Kubernetes clusters should be accessible only over HTTPS' policy at the resource group level.
// Constraint Name: K8sAzureIngressHttpsOnly
resource paEnforceHttpsIngress 'Microsoft.Authorization/policyAssignments@2021-06-01' = {
  name: guid(pdEnforceHttpsIngressId, resourceGroup().id, clusterName)
  location: 'global'
  scope: resourceGroup()
  properties: {
    displayName: take('[${clusterName}] ${reference(pdEnforceHttpsIngressId, '2021-06-01').displayName}', 120)
    description: reference(pdEnforceHttpsIngressId, '2021-06-01').description
    policyDefinitionId: pdEnforceHttpsIngressId
    parameters: {
      excludedNamespaces: {
        value: []
      }
      effect: {
        value: 'Deny'
      }
    }
  }
}

// Applying the built-in 'Kubernetes clusters should use internal load balancers' policy at the resource group level.
// Constraint Name: K8sAzureLoadBalancerNoPublicIPs
resource paEnforceInternalLoadBalancers 'Microsoft.Authorization/policyAssignments@2021-06-01' = {
  name: guid(pdEnforceInternalLoadBalancersId, resourceGroup().id, clusterName)
  location: 'global'
  scope: resourceGroup()
  properties: {
    displayName: take('[${clusterName}] ${reference(pdEnforceInternalLoadBalancersId, '2021-06-01').displayName}', 120)
    description: reference(pdEnforceInternalLoadBalancersId, '2021-06-01').description
    policyDefinitionId: pdEnforceInternalLoadBalancersId
    parameters: {
      excludedNamespaces: {
        value: []
      }
      effect: {
        value: 'Deny'
      }
    }
  }
}

// Applying the built-in 'Kubernetes cluster containers should run with a read only root file system' policy at the resource group level.
// Constraint Name: K8sAzureReadOnlyRootFilesystem
resource paRoRootFilesystem 'Microsoft.Authorization/policyAssignments@2021-06-01' = {
  name: guid(pdRoRootFilesystemId, resourceGroup().id, clusterName)
  location: 'global'
  scope: resourceGroup()
  properties: {
    displayName: take('[${clusterName}] ${reference(pdRoRootFilesystemId, '2021-06-01').displayName}', 120)
    description: reference(pdRoRootFilesystemId, '2021-06-01').description
    policyDefinitionId: pdRoRootFilesystemId
    parameters: {
      excludedNamespaces: {
        value: [
          'kube-system'
          'gatekeeper-system'
          'azure-arc'
          'flux-system'
        ]
      }
      excludedContainers: {
        value: [
          'kured'   // Kured
          'nmi'     // AAD Pod Identity
          'mic'     // AAD Pod Identity
          'aspnet-webapp-sample'   // ASP.NET Core does not support read-only root
        ]
      }
      effect: {
        value: 'Deny'
      }
    }
  }
}


// Applying the built-in 'AKS container CPU and memory resource limits should not exceed the specified limits' policy at the resource group level.
// Constraint Name: K8sAzureContainerLimits
resource paEnforceResourceLimits 'Microsoft.Authorization/policyAssignments@2021-06-01' = {
  name: guid(pdEnforceResourceLimitsId, resourceGroup().id, clusterName)
  location: 'global'
  scope: resourceGroup()
  properties: {
    displayName: take('[${clusterName}] ${reference(pdEnforceResourceLimitsId, '2021-06-01').displayName}', 120)
    description: reference(pdEnforceResourceLimitsId, '2021-06-01').description
    policyDefinitionId: pdEnforceResourceLimitsId
    parameters: {
      cpuLimit: {
        value: '500m' // Kured = 500m, AAD Pod Identity = 200m, traefik-ingress-controller = 200m, aspnet-webapp-sample = 100m
      }
      memoryLimit: {
        value: '1Gi' // AAD Pod Identity = 1Gi, aspnet-webapp-sample = 256Mi, traefik-ingress-controller = 128Mi, Kured = 48Mi
      }
      excludedNamespaces: {
        value: [
          'kube-system'
          'gatekeeper-system'
          'azure-arc'
          'flux-system'
        ]
      }
      effect: {
        value: 'Deny'
      }
    }
  }
}

// Applying the built-in 'AKS containers should only use allowed images' policy at the resource group level.
// Constraint Name: K8sAzureContainerAllowedImages
resource paEnforceImageSource 'Microsoft.Authorization/policyAssignments@2021-06-01' = {
  name: guid(pdEnforceImageSourceId, resourceGroup().id, clusterName)
  location: 'global'
  scope: resourceGroup()
  properties: {
    displayName: take('[${clusterName}] ${reference(pdEnforceImageSourceId, '2021-06-01').displayName}', 120)
    description: reference(pdEnforceImageSourceId, '2021-06-01').description
    policyDefinitionId: pdEnforceImageSourceId
    parameters: {
      allowedContainerImagesRegex: {
        // If all images are pull into your ARC instance as described in these instructions you can remove the docker.io entries.
        value: '${acr.name}\\.azurecr\\.io/.+$|mcr\\.microsoft\\.com/.+$|docker\\.io/weaveworks/kured.+$|docker\\.io/library/.+$'
      }
      excludedNamespaces: {
        value: [
          'kube-system'
          'gatekeeper-system'
          'azure-arc'
        ]
      }
      effect: {
        value: 'Deny'
      }
    }
  }
}

// Applying the built-in 'Kubernetes cluster pod hostPath volumes should only use allowed host paths' policy at the resource group level.
resource paAllowedHostPaths 'Microsoft.Authorization/policyAssignments@2021-06-01' = {
  name: guid(pdAllowedHostPathsId, resourceGroup().id, clusterName)
  location: 'global'
  scope: resourceGroup()
  properties: {
    displayName: take('[${clusterName}] ${reference(pdAllowedHostPathsId, '2021-06-01').displayName}', 120)
    description: reference(pdAllowedHostPathsId, '2021-06-01').description
    policyDefinitionId: pdAllowedHostPathsId
    parameters: {
      excludedNamespaces: {
        value: [
          'kube-system'
          'gatekeeper-system'
          'azure-arc'
          'flux-system'
        ]
      }
      allowedHostPaths: {
        value: {
          paths: [] // Setting to empty blocks all host paths
        }
      }
      // AAD Pod Identity mounts: /run/xtables.lock, /etc/default/kubelet, and /etc/kubernetes/azure.json
      // If not using AAD Pod Identity (OSS version), then you can remove this exclusion
      excludedContainers: {
        value: [
          'nmi'
          'mic'
        ]
      }
      effect: {
        value: 'Deny'
      }
    }
  }
}

// Applying the built-in 'Kubernetes cluster services should only use allowed external IPs' policy at the resource group level.
// Constraint Name: K8sAzureExternalIPs
resource paAllowedExternalIPs 'Microsoft.Authorization/policyAssignments@2021-06-01' = {
  name: guid(pdAllowedExternalIPsId, resourceGroup().id, clusterName)
  location: 'global'
  scope: resourceGroup()
  properties: {
    displayName: take('[${clusterName}] ${reference(pdAllowedExternalIPsId, '2021-06-01').displayName}', 120)
    description: reference(pdAllowedExternalIPsId, '2021-06-01').description
    policyDefinitionId: pdAllowedExternalIPsId
    parameters: {
      excludedNamespaces: {
        value: [
          'kube-system'
          'gatekeeper-system'
          'azure-arc'
        ]
      }
      allowedExternalIPs: {
        value: []  // None allowed, internal load balancer IP only supported.
      }
      effect: {
        value: 'Deny'
      }
    }
  }
}

// Applying the built-in 'Kubernetes clusters should not allow endpoint edit permissions of ClusterRole/system:aggregate-to-edit' policy at the resource group level.
// See: CVE-2021-25740 & https://github.com/kubernetes/kubernetes/issues/103675
// Constraint Name: K8sAzureBlockEndpointEditDefaultRole
resource paDisallowEndpointEditPermissions 'Microsoft.Authorization/policyAssignments@2021-06-01' = {
  name: guid(pdDisallowEndpointEditPermissionsId, resourceGroup().id, clusterName)
  location: 'global'
  scope: resourceGroup()
  properties: {
    displayName: take('[${clusterName}] ${reference(pdDisallowEndpointEditPermissionsId, '2021-06-01').displayName}', 120)
    description: reference(pdDisallowEndpointEditPermissionsId, '2021-06-01').description
    policyDefinitionId: pdDisallowEndpointEditPermissionsId
    parameters: {
      excludedNamespaces: {
        value: [
          'kube-system'
          'gatekeeper-system'
          'azure-arc'
        ]
      }
      effect: {
        value: 'Audit' // As of 1.0.1, there is no Deny.
      }
    }
  }
}

// Applying the built-in 'Kubernetes clusters should not use the default namespace' policy at the resource group level.
// Constraint Name: K8sAzureBlockDefault
resource paDisallowNamespaceUsage 'Microsoft.Authorization/policyAssignments@2021-06-01' = {
  name: guid(pdDisallowNamespaceUsageId, resourceGroup().id, clusterName)
  location: 'global'
  scope: resourceGroup()
  properties: {
    displayName: take('[${clusterName}] ${reference(pdDisallowNamespaceUsageId, '2021-06-01').displayName}', 120)
    description: reference(pdDisallowNamespaceUsageId, '2021-06-01').description
    policyDefinitionId: pdDisallowNamespaceUsageId
    parameters: {
      excludedNamespaces: {
        value: [
          'kube-system'
          'gatekeeper-system'
          'azure-arc'
        ]
      }
      namespaces: {
        value: [
          'default' // List namespaces you'd like to disallow the usage of (typically 'default')
        ]
      }
      effect: {
        value: 'Audit' // Consider moving to Deny, this walkthrough does temporarly deploy a curl image in default, so leaving as Audit
      }
    }
  }
}

// Resource Group Azure Policy Assignments - Resource Provider Policies

// Applying the built-in 'Azure Kubernetes Service clusters should have Defender profile enabled' policy at the resource group level.
resource paDefenderInClusterEnabled 'Microsoft.Authorization/policyAssignments@2021-06-01' = {
  name: guid(pdDefenderInClusterEnabledId, resourceGroup().id, clusterName)
  location: 'global'
  scope: resourceGroup()
  properties: {
    displayName: take('[${clusterName}] ${reference(pdDefenderInClusterEnabledId, '2021-06-01').displayName}', 120)
    description: reference(pdDefenderInClusterEnabledId, '2021-06-01').description
    policyDefinitionId: pdDefenderInClusterEnabledId
    parameters: {
      effect: {
        value: 'Audit' // This policy (as of 1.0.2-preview) does not have a Deny option, otherwise that would be set here.
      }
    }
  }
}

// Applying the built-in 'Azure Kubernetes Service Clusters should enable Azure Active Directory integration' policy at the resource group level.
resource paAadIntegrationEnabled 'Microsoft.Authorization/policyAssignments@2021-06-01' = {
  name: guid(pdAadIntegrationEnabledId, resourceGroup().id, clusterName)
  location: 'global'
  scope: resourceGroup()
  properties: {
    displayName: take('[${clusterName}] ${reference(pdAadIntegrationEnabledId, '2021-06-01').displayName}', 120)
    description: reference(pdAadIntegrationEnabledId, '2021-06-01').description
    policyDefinitionId: pdAadIntegrationEnabledId
    parameters: {
      effect: {
        value: 'Audit' // This policy (as of 1.0.0) does not have a Deny option, otherwise that would be set here.
      }
    }
  }
}

// Applying the built-in 'Azure Kubernetes Service Clusters should have local authentication methods disabled' policy at the resource group level.
resource paLocalAuthDisabled 'Microsoft.Authorization/policyAssignments@2021-06-01' = {
  name: guid(pdLocalAuthDisabledId, resourceGroup().id, clusterName)
  location: 'global'
  scope: resourceGroup()
  properties: {
    displayName: take('[${clusterName}] ${reference(pdLocalAuthDisabledId, '2021-06-01').displayName}', 120)
    description: reference(pdLocalAuthDisabledId, '2021-06-01').description
    policyDefinitionId: pdLocalAuthDisabledId
    parameters: {
      effect: {
        value: 'Deny'
      }
    }
  }
}

// Applying the built-in 'Azure Policy Add-on for Kubernetes service (AKS) should be installed and enabled on your clusters' policy at the resource group level.
resource paAzurePolicyEnabled 'Microsoft.Authorization/policyAssignments@2021-06-01' = {
  name: guid(pdAzurePolicyEnabledId, resourceGroup().id, clusterName)
  location: 'global'
  scope: resourceGroup()
  properties: {
    displayName: take('[${clusterName}] ${reference(pdAzurePolicyEnabledId, '2021-06-01').displayName}', 120)
    description: reference(pdAzurePolicyEnabledId, '2021-06-01').description
    policyDefinitionId: pdAzurePolicyEnabledId
    parameters: {
      effect: {
        value: 'Audit'  // This policy (as of 1.0.2) does not have a Deny option, otherwise that would be set here.
      }
    }
  }
}

// Applying the built-in 'Authorized IP ranges should be defined on Kubernetes Services' policy at the resource group level.
resource paAuthorizedIpRangesDefined 'Microsoft.Authorization/policyAssignments@2021-06-01' = {
  name: guid(pdAuthorizedIpRangesDefinedId, resourceGroup().id, clusterName)
  location: 'global'
  scope: resourceGroup()
  properties: {
    displayName: take('[${clusterName}] ${reference(pdAuthorizedIpRangesDefinedId, '2021-06-01').displayName}', 120)
    description: reference(pdAuthorizedIpRangesDefinedId, '2021-06-01').description
    policyDefinitionId: pdAuthorizedIpRangesDefinedId
    parameters: {
      effect: {
        value: 'Audit'  // This policy (as of 2.0.1) does not have a Deny option, otherwise that would be set here.
      }
    }
  }
}

// Applying the built-in 'Kubernetes Services should be upgraded to a non-vulnerable Kubernetes version' policy at the resource group level.
resource paOldKuberentesDisabled 'Microsoft.Authorization/policyAssignments@2021-06-01' = {
  name: guid(pdOldKuberentesDisabledId, resourceGroup().id, clusterName)
  location: 'global'
  scope: resourceGroup()
  properties: {
    displayName: take('[${clusterName}] ${reference(pdOldKuberentesDisabledId, '2021-06-01').displayName}', 120)
    description: reference(pdOldKuberentesDisabledId, '2021-06-01').description
    policyDefinitionId: pdOldKuberentesDisabledId
    parameters: {
      effect: {
        value: 'Audit'  // This policy (as of 1.0.2) does not have a Deny option, otherwise that would be set here.
      }
    }
  }
}

// Applying the built-in 'Role-Based Access Control (RBAC) should be used on Kubernetes Services' policy at the resource group level.
resource paRbacEnabled 'Microsoft.Authorization/policyAssignments@2021-06-01' = {
  name: guid(pdRbacEnabledId, resourceGroup().id, clusterName)
  location: 'global'
  scope: resourceGroup()
  properties: {
    displayName: take('[${clusterName}] ${reference(pdRbacEnabledId, '2021-06-01').displayName}', 120)
    description: reference(pdRbacEnabledId, '2021-06-01').description
    policyDefinitionId: pdRbacEnabledId
    parameters: {
      effect: {
        value: 'Audit'  // This policy (as of 1.0.2) does not have a Deny option, otherwise that would be set here.
      }
    }
  }
}

// Applying the built-in 'Azure Kubernetes Service Clusters should use managed identities' policy at the resource group level.
resource paManagedIdentitiesEnabled 'Microsoft.Authorization/policyAssignments@2021-06-01' = {
  name: guid(pdManagedIdentitiesEnabledId, resourceGroup().id, clusterName)
  location: 'global'
  scope: resourceGroup()
  properties: {
    displayName: take('[${clusterName}] ${reference(pdManagedIdentitiesEnabledId, '2021-06-01').displayName}', 120)
    description: reference(pdManagedIdentitiesEnabledId, '2021-06-01').description
    policyDefinitionId: pdManagedIdentitiesEnabledId
    parameters: {
      effect: {
        value: 'Audit'  // This policy (as of 1.0.0) does not have a Deny option, otherwise that would be set here.
      }
    }
  }
}

// The control plane identity used by the cluster. Used for networking access (VNET joining and DNS updating)
resource miClusterControlPlane 'Microsoft.ManagedIdentity/userAssignedIdentities@2018-11-30' = {
  name: 'mi-${clusterName}-controlplane'
  location: location
}

// User Managed Identity that App Gateway is assigned. Used for Azure Key Vault Access.
resource miAppGatewayFrontend 'Microsoft.ManagedIdentity/userAssignedIdentities@2018-11-30' = {
  name: 'mi-appgateway-frontend'
  location: location
}

// User Managed Identity for the cluster's ingress controller pods via Workload Identity. Used for Azure Key Vault Access.
resource podmiIngressController 'Microsoft.ManagedIdentity/userAssignedIdentities@2018-11-30' = {
  name: 'podmi-ingress-controller'
  location: location

  // Workload identity service account federation
  resource federatedCreds 'federatedIdentityCredentials@2022-01-31-preview' = {
    name: 'ingress-controller'
    properties: {
      issuer: mc.properties.oidcIssuerProfile.issuerURL
      subject: 'system:serviceaccount:ns:svcaccount'  // TODO: This needs to be set to the correct the namespace and service account name
      audiences: [
        'api://AzureADTokenExchange'
      ]
    }
  }
}

resource kv 'Microsoft.KeyVault/vaults@2021-11-01-preview' = {
  name: 'kv-${clusterName}'
  location: location
  properties: {
    accessPolicies: [] // Azure RBAC is used instead
    sku: {
      family: 'A'
      name: 'standard'
    }
    tenantId: subscription().tenantId
    networkAcls: {
      bypass: 'AzureServices' // Required for AppGW communication
      defaultAction: 'Deny'
      ipRules: []
      virtualNetworkRules: []
    }
    enableRbacAuthorization: true
    enabledForDeployment: false
    enabledForDiskEncryption: false
    enabledForTemplateDeployment: false
    enableSoftDelete: true
    softDeleteRetentionInDays: 7
    createMode: 'default'
  }
  dependsOn: [
    miAppGatewayFrontend
    podmiIngressController
  ]

  resource kvsAppGwIngressInternalAksIngressTls 'secrets' = {
    name: 'appgw-ingress-internal-aks-ingress-tls'
    properties: {
      value: aksIngressControllerCertificate
    }
  }

  resource kvsGatewayPublicCert  'secrets' = {
    name: 'gateway-public-cert'
    properties: {
      value: appGatewayListenerCertificate
    }
  }
}

resource kv_diagnosticSettings  'Microsoft.Insights/diagnosticSettings@2021-05-01-preview' = {
  scope: kv
  name: 'default'
  properties: {
    workspaceId: la.id
    logs: [
      {
        category: 'AuditEvent'
        enabled: true
      }
    ]
    metrics: [
      {
        category: 'AllMetrics'
        enabled: true
      }
    ]
  }
}

// Grant the Azure Application Gateway managed identity with key vault reader role permissions; this allows pulling frontend and backend certificates.
resource kvMiAppGatewayFrontendSecretsUserRole_roleAssignment 'Microsoft.Authorization/roleAssignments@2020-10-01-preview' = {
  scope: kv
  name: guid(resourceGroup().id, 'mi-appgateway-frontend', keyVaultSecretsUserRole.id)
  properties: {
    roleDefinitionId: keyVaultSecretsUserRole.id
    principalId: miAppGatewayFrontend.properties.principalId
    principalType: 'ServicePrincipal'
  }
}

// Grant the Azure Application Gateway managed identity with key vault reader role permissions; this allows pulling frontend and backend certificates.
resource kvMiAppGatewayFrontendKeyVaultReader_roleAssignment 'Microsoft.Authorization/roleAssignments@2020-10-01-preview' = {
  scope: kv
  name: guid(resourceGroup().id, 'mi-appgateway-frontend', keyVaultReaderRole.id)
  properties: {
    roleDefinitionId: keyVaultReaderRole.id
    principalId: miAppGatewayFrontend.properties.principalId
    principalType: 'ServicePrincipal'
  }
}

// Grant the AKS cluster ingress controller pod managed identity with key vault reader role permissions; this allows our ingress controller to pull certificates.
resource kvPodMiIngressControllerSecretsUserRole_roleAssignment 'Microsoft.Authorization/roleAssignments@2020-10-01-preview' = {
  scope: kv
  name: guid(resourceGroup().id, 'podmi-ingress-controller', keyVaultSecretsUserRole.id)
  properties: {
    roleDefinitionId: keyVaultSecretsUserRole.id
    principalId: podmiIngressController.properties.principalId
    principalType: 'ServicePrincipal'
  }
}

// Grant the AKS cluster ingress controller pod managed identity with key vault reader role permissions; this allows our ingress controller to pull certificates
resource kvPodMiIngressControllerKeyVaultReader_roleAssignment 'Microsoft.Authorization/roleAssignments@2020-10-01-preview' = {
  scope: kv
  name: guid(resourceGroup().id, 'podmi-ingress-controller', keyVaultReaderRole.id)
  properties: {
    roleDefinitionId: keyVaultReaderRole.id
    principalId: podmiIngressController.properties.principalId
    principalType: 'ServicePrincipal'
  }
}

module ndEnsureClusterIdentityHasRbacToSelfManagedResources 'nested_EnsureClusterIdentityHasRbacToSelfManagedResources.bicep' = {
  name: 'EnsureClusterIdentityHasRbacToSelfManagedResources'
  scope: targetResourceGroup
  params: {
    miClusterControlPlanePrincipalId: miClusterControlPlane.properties.principalId
    clusterControlPlaneIdentityName: miClusterControlPlane.name
    targetVirtualNetworkName: targetVirtualNetwork.name
  }
}

// Enabling Azure Key Vault Private Link support.
resource pdzKv 'Microsoft.Network/privateDnsZones@2020-06-01' = {
  name: 'privatelink.vaultcore.azure.net'
  location: 'global'

  // Enabling Azure Key Vault Private Link on cluster vnet.
  resource vnetlnk 'virtualNetworkLinks' = {
    name: 'to_${targetVirtualNetwork.name}'
    location: 'global'
    properties: {
      virtualNetwork: {
        id: targetVnetResourceId
      }
      registrationEnabled: false
    }
  }
}

resource peKv 'Microsoft.Network/privateEndpoints@2021-05-01' = {
  name: 'pe-${kv.name}'
  location: location
  properties: {
    subnet: {
      id: snetPrivatelinkendpoints.id
    }
    privateLinkServiceConnections: [
      {
        name: 'to_${targetVirtualNetwork.name}'
        properties: {
          privateLinkServiceId: kv.id
          groupIds: [
            'vault'
          ]
        }
      }
    ]
  }

  resource pdnszg 'privateDnsZoneGroups' = {
    name: 'default'
    properties: {
      privateDnsZoneConfigs: [
        {
          name: 'privatelink-akv-net'
          properties: {
            privateDnsZoneId: pdzKv.id
          }
        }
      ]
    }
  }
}

resource pdzAksIngress 'Microsoft.Network/privateDnsZones@2020-06-01' = {
  name: aksIngressDomainName
  location: 'global'

  resource aksIngressDomainName_bu0001a0008_00 'A' = {
    name: 'bu0001a0008-00'
    properties: {
      ttl: 3600
      aRecords: [
        {
          ipv4Address: '10.240.4.4'
        }
      ]
    }
  }

  resource vnetlnk 'virtualNetworkLinks' = {
    name: 'to_${targetVirtualNetwork.name}'
    location: 'global'
    properties: {
      virtualNetwork: {
        id: targetVnetResourceId
      }
      registrationEnabled: false
    }
  }
}

resource mc 'Microsoft.ContainerService/managedClusters@2022-03-02-preview' = {
  name: clusterName
  location: location
  tags: {
    'Business unit': 'BU0001'
    'Application identifier': 'a0008'
  }
  properties: {
    kubernetesVersion: kubernetesVersion
    dnsPrefix: uniqueString(subscription().subscriptionId, resourceGroup().id, clusterName)
    agentPoolProfiles: [
      {
        name: 'npsystem'
        count: 3
        vmSize: 'Standard_DS2_v2'
        osDiskSizeGB: 80
        osDiskType: 'Ephemeral'
        osType: 'Linux'
        minCount: 3
        maxCount: 4
        vnetSubnetID: snetClusterNodes.id
        enableAutoScaling: true
        type: 'VirtualMachineScaleSets'
        mode: 'System'
        scaleSetPriority: 'Regular'
        scaleSetEvictionPolicy: 'Delete'
        orchestratorVersion: kubernetesVersion
        enableNodePublicIP: false
        maxPods: 30
        availabilityZones: [
          '1'
          '2'
          '3'
        ]
        upgradeSettings: {
          maxSurge: '33%'
        }
        nodeTaints: [
          'CriticalAddonsOnly=true:NoSchedule'
        ]
      }
      {
        name: 'npuser01'
        count: 2
        vmSize: 'Standard_DS3_v2'
        osDiskSizeGB: 120
        osDiskType: 'Ephemeral'
        osType: 'Linux'
        minCount: 2
        maxCount: 5
        vnetSubnetID: snetClusterNodes.id
        enableAutoScaling: true
        type: 'VirtualMachineScaleSets'
        mode: 'User'
        scaleSetPriority: 'Regular'
        scaleSetEvictionPolicy: 'Delete'
        orchestratorVersion: kubernetesVersion
        enableNodePublicIP: false
        maxPods: 30
        availabilityZones: [
          '1'
          '2'
          '3'
        ]
        upgradeSettings: {
          maxSurge: '33%'
        }
      }
    ]
    servicePrincipalProfile: {
      clientId: 'msi'
    }
    addonProfiles: {
      httpApplicationRouting: {
        enabled: false
      }
      omsagent: {
        enabled: true
        config: {
          logAnalyticsWorkspaceResourceId: la.id
        }
      }
      aciConnectorLinux: {
        enabled: false
      }
      azurepolicy: {
        enabled: true
        config: {
          version: 'v2'
        }
      }
      azureKeyvaultSecretsProvider: {
        enabled: true
        config: {
          enableSecretRotation: 'false'
        }
      }
    }
    nodeResourceGroup: nodeResourceGroup.name
    enableRBAC: true
    enablePodSecurityPolicy: false
    networkProfile: {
      networkPlugin: 'azure'
      networkPolicy: 'azure'
      outboundType: 'userDefinedRouting'
      loadBalancerSku: 'standard'
      loadBalancerProfile: json('null')
      serviceCidr: '172.16.0.0/16'
      dnsServiceIP: '172.16.0.10'
      dockerBridgeCidr: '172.18.0.1/16'
    }
    aadProfile: {
      managed: true
      enableAzureRBAC: isUsingAzureRBACasKubernetesRBAC
      adminGroupObjectIDs: ((!isUsingAzureRBACasKubernetesRBAC) ? array(clusterAdminAadGroupObjectId) : [])
      tenantID: k8sControlPlaneAuthorizationTenantId
    }
    autoScalerProfile: {
      'balance-similar-node-groups': 'false'
      expander: 'random'
      'max-empty-bulk-delete': '10'
      'max-graceful-termination-sec': '600'
      'max-node-provision-time': '15m'
      'max-total-unready-percentage': '45'
      'new-pod-scale-up-delay': '0s'
      'ok-total-unready-count': '3'
      'scale-down-delay-after-add': '10m'
      'scale-down-delay-after-delete': '20s'
      'scale-down-delay-after-failure': '3m'
      'scale-down-unneeded-time': '10m'
      'scale-down-unready-time': '20m'
      'scale-down-utilization-threshold': '0.5'
      'scan-interval': '10s'
      'skip-nodes-with-local-storage': 'true'
      'skip-nodes-with-system-pods': 'true'
    }
    apiServerAccessProfile: {
      authorizedIPRanges: clusterAuthorizedIPRanges
      enablePrivateCluster: false
    }
    podIdentityProfile: {
      enabled: false
      userAssignedIdentities: []
      userAssignedIdentityExceptions: []
    }
    disableLocalAccounts: true
    securityProfile: {
      azureDefender: {
        enabled: true
        logAnalyticsWorkspaceResourceId: la.id
      }
    }
    oidcIssuerProfile: {
      enabled: true
    }
    enableNamespaceResources: false
  }
  identity: {
    type: 'UserAssigned'
    userAssignedIdentities: {
      '${miClusterControlPlane.id}': {}
    }
  }
  sku: {
    name: 'Basic'
    tier: 'Paid'
  }
  dependsOn: [
    sci

    ndEnsureClusterIdentityHasRbacToSelfManagedResources

    // Azure Policy for Kubernetes policies that we'd want in place before pods start showing up
    // in the cluster.  The are not technically a depedency from the resource provider perspective,
    // but logically they need to be in place before workloads are, so focing that here. This also
    // ensures that the policies are applied to the cluster at bootstrapping time.
    paAKSLinuxRestrictive
    paAadIntegrationEnabled
    paAllowedExternalIPs
    paAllowedHostPaths
    paAuthorizedIpRangesDefined
    paAzurePolicyEnabled
    paDisallowEndpointEditPermissions
    paDisallowNamespaceUsage
    paEnforceHttpsIngress
    paEnforceImageSource
    paEnforceInternalLoadBalancers
    paEnforceResourceLimits
    paRoRootFilesystem

    // Azure Resource Provider policies that we'd like to see in place before the cluster is deployed
    // They are not technically a dependency, but logically they would have existed on the resource group
    // prior to the existence of the cluster, so forcing that here.
    paDefenderInClusterEnabled
    paAadIntegrationEnabled
    paLocalAuthDisabled
    paAzurePolicyEnabled
    paOldKuberentesDisabled
    paRbacEnabled
    paManagedIdentitiesEnabled

    peKv
    kvPodMiIngressControllerKeyVaultReader_roleAssignment
    kvPodMiIngressControllerSecretsUserRole_roleAssignment
  ]
}

resource acrKubeletAcrPullRole_roleAssignment 'Microsoft.Authorization/roleAssignments@2020-10-01-preview' = {
  scope: acr
  name: guid(mc.id, acrPullRole.id)
  properties: {
    roleDefinitionId: acrPullRole.id
    description: 'Allows AKS to pull container images from this ACR instance.'
    principalId: mc.properties.identityProfile.kubeletidentity.objectId
    principalType: 'ServicePrincipal'
  }
}

// Grant the OMS Agent's Managed Identity the metrics publisher role to push alerts
resource mcOmsAgentMonitoringMetricsPublisherRole_roleAssignment 'Microsoft.Authorization/roleAssignments@2020-10-01-preview' = {
  scope: mc
  name: guid(mc.id, 'omsagent', monitoringMetricsPublisherRole.id)
  properties: {
    roleDefinitionId: monitoringMetricsPublisherRole.id
    principalId: mc.properties.addonProfiles.omsagent.identity.objectId
    principalType: 'ServicePrincipal'
  }
}

// Grant the AKS cluster with Managed Identity Operator role permissions over the managed identity used for the ingress controller. Allows it to be assigned to the underlying VMSS.
/* resource miKubeletManagedIdentityOperatorRole_roleAssignment 'Microsoft.Authorization/roleAssignments@2020-10-01-preview' = {
  scope: podmiIngressController
  name: guid(resourceGroup().id, 'podmi-ingress-controller', managedIdentityOperatorRole.id)
  properties: {
    roleDefinitionId: managedIdentityOperatorRole.id
    principalId: mc.properties.identityProfile.kubeletidentity.objectId
    principalType: 'ServicePrincipal'
  }
<<<<<<< HEAD
  dependsOn: []
} */
=======
}
>>>>>>> 3b962229

resource mcAadAdminGroupClusterAdminRole_roleAssignment 'Microsoft.Authorization/roleAssignments@2020-10-01-preview' = if (isUsingAzureRBACasKubernetesRBAC) {
  scope: mc
  name: guid('aad-admin-group', mc.id, clusterAdminAadGroupObjectId)
  properties: {
    roleDefinitionId: clusterAdminRole.id
    description: 'Members of this group are cluster admins of this cluster.'
    principalId: clusterAdminAadGroupObjectId
    principalType: 'Group'
  }
}

resource mcAadAdminGroupServiceClusterUserRole_roleAssignment 'Microsoft.Authorization/roleAssignments@2020-10-01-preview' = if (isUsingAzureRBACasKubernetesRBAC) {
  scope: mc
  name: guid('aad-admin-group-sc', mc.id, clusterAdminAadGroupObjectId)
  properties: {
    roleDefinitionId: serviceClusterUserRole.id
    description: 'Members of this group are cluster users of this cluster.'
    principalId: clusterAdminAadGroupObjectId
    principalType: 'Group'
  }
}

resource maAadA0008ReaderGroupClusterReaderRole_roleAssignment 'Microsoft.Authorization/roleAssignments@2020-10-01-preview' = if (isUsingAzureRBACasKubernetesRBAC && !(empty(a0008NamespaceReaderAadGroupObjectId)) && (!(a0008NamespaceReaderAadGroupObjectId == clusterAdminAadGroupObjectId))) {
  scope: nsA0008
  name: guid('aad-a0008-reader-group', mc.id, a0008NamespaceReaderAadGroupObjectId)
  properties: {
    roleDefinitionId: clusterReaderRole.id
    description: 'Members of this group are readers of the a0008 namespace in this cluster.'
    principalId: a0008NamespaceReaderAadGroupObjectId
    principalType: 'Group'
  }
}

resource maAadA0008ReaderGroupServiceClusterUserRole_roleAssignment 'Microsoft.Authorization/roleAssignments@2020-10-01-preview' = if (isUsingAzureRBACasKubernetesRBAC && !(empty(a0008NamespaceReaderAadGroupObjectId)) && (!(a0008NamespaceReaderAadGroupObjectId == clusterAdminAadGroupObjectId))) {
  scope: mc
  name: guid('aad-a0008-reader-group-sc', mc.id, a0008NamespaceReaderAadGroupObjectId)
  properties: {
    roleDefinitionId: serviceClusterUserRole.id
    description: 'Members of this group are cluster users of this cluster.'
    principalId: a0008NamespaceReaderAadGroupObjectId
    principalType: 'Group'
  }
}

resource mc_diagnosticSettings  'Microsoft.Insights/diagnosticSettings@2021-05-01-preview' = {
  scope: mc
  name: 'default'
  properties: {
    workspaceId: la.id
    logs: [
      {
        category: 'cluster-autoscaler'
        enabled: true
      }
      {
        category: 'kube-controller-manager'
        enabled: true
      }
      {
        category: 'kube-audit-admin'
        enabled: true
      }
      {
        category: 'guard'
        enabled: true
      }
    ]
  }
}

// Ensures that flux add-on (extension) is installed.
resource mcFlux_extension 'Microsoft.KubernetesConfiguration/extensions@2021-09-01' = {
  scope: mc
  name: 'flux'
  properties: {
    extensionType: 'microsoft.flux'
    autoUpgradeMinorVersion: true
    releaseTrain: 'Stable'
    scope: {
      cluster: {
        releaseNamespace: 'flux-system'
      }
    }
    configurationSettings: {
      'helm-controller.enabled': 'false'
      'source-controller.enabled': 'true'
      'kustomize-controller.enabled': 'true'
      'notification-controller.enabled': 'false'
      'image-automation-controller.enabled': 'false'
      'image-reflector-controller.enabled': 'false'
    }
    configurationProtectedSettings: {}
  }
  dependsOn: [
    acrKubeletAcrPullRole_roleAssignment
  ]
}

// Bootstraps your cluster using content from your repo.
resource mc_fluxConfiguration 'Microsoft.KubernetesConfiguration/fluxConfigurations@2022-03-01' = {
  scope: mc
  name: 'bootstrap'
  properties: {
    scope: 'cluster'
    namespace: 'flux-system'
    sourceKind: 'GitRepository'
    gitRepository: {
      url: gitOpsBootstrappingRepoHttpsUrl
      timeoutInSeconds: 180
      syncIntervalInSeconds: 300
      repositoryRef: {
        branch: gitOpsBootstrappingRepoBranch
        tag: null
        semver: null
        commit: null
      }
      sshKnownHosts: ''
      httpsUser: null
      httpsCACert: null
      localAuthRef: null
    }
    kustomizations: {
      unified: {
        path: './cluster-manifests'
        dependsOn: []
        timeoutInSeconds: 300
        syncIntervalInSeconds: 300
        retryIntervalInSeconds: null
        prune: true
        force: false
      }
    }
  }
  dependsOn: [
    mcFlux_extension
    acrKubeletAcrPullRole_roleAssignment
  ]
}

module ndEnsureClusterUserAssignedHasRbacToManageVMSS 'nested_EnsureClusterUserAssignedHasRbacToManageVMSS.bicep' = {
  name: 'EnsureClusterUserAssignedHasRbacToManageVMSS'
  scope: nodeResourceGroup
  params: {
    kubeletidentityObjectId: mc.properties.identityProfile.kubeletidentity.objectId
  }
}

resource st 'Microsoft.EventGrid/systemTopics@2021-12-01' = {
  name: clusterName
  location: location
  properties: {
    source: mc.id
    topicType: 'Microsoft.ContainerService.ManagedClusters'
  }
}

resource st_diagnosticSettings  'Microsoft.Insights/diagnosticSettings@2021-05-01-preview' = {
  scope: st
  name: 'default'
  properties: {
    workspaceId: la.id
    logs: [
      {
        category: 'DeliveryFailures'
        enabled: true
      }
    ]
    metrics: [
      {
        category: 'AllMetrics'
        enabled: true
      }
    ]
  }
}

resource wafPolicy 'Microsoft.Network/ApplicationGatewayWebApplicationFirewallPolicies@2021-05-01' = {
  name: 'waf-${clusterName}'
  location: location
  properties: {
    policySettings: {
        fileUploadLimitInMb: 10
        state: 'Enabled'
        mode: 'Prevention'
    }
    managedRules: {
        managedRuleSets: [
            {
                ruleSetType: 'OWASP'
                ruleSetVersion: '3.2'
                ruleGroupOverrides: []
            }
        ]
    }
  }
}

resource agw 'Microsoft.Network/applicationGateways@2021-05-01' = {
  name: agwName
  location: location
  identity: {
    type: 'UserAssigned'
    userAssignedIdentities: {
      '${miAppGatewayFrontend.id}': {}
    }
  }
  zones: pickZones('Microsoft.Network', 'applicationGateways', location, 3)
  properties: {
    sku: {
      name: 'WAF_v2'
      tier: 'WAF_v2'
    }
    sslPolicy: {
      policyType: 'Custom'
      cipherSuites: [
        'TLS_ECDHE_RSA_WITH_AES_256_GCM_SHA384'
        'TLS_ECDHE_RSA_WITH_AES_128_GCM_SHA256'
      ]
      minProtocolVersion: 'TLSv1_2'
    }
    trustedRootCertificates: [
      {
        name: 'root-cert-wildcard-aks-ingress'
        properties: {
          keyVaultSecretId: kv::kvsAppGwIngressInternalAksIngressTls.properties.secretUri
        }
      }
    ]
    gatewayIPConfigurations: [
      {
        name: 'apw-ip-configuration'
        properties: {
          subnet: {
            id: '${targetVnetResourceId}/subnets/snet-applicationgateway'
          }
        }
      }
    ]
    frontendIPConfigurations: [
      {
        name: 'apw-frontend-ip-configuration'
        properties: {
          publicIPAddress: {
            id: resourceId(subscription().subscriptionId, targetResourceGroup.name, 'Microsoft.Network/publicIpAddresses', 'pip-BU0001A0008-00')
          }
        }
      }
    ]
    frontendPorts: [
      {
        name: 'port-443'
        properties: {
          port: 443
        }
      }
    ]
    autoscaleConfiguration: {
      minCapacity: 0
      maxCapacity: 10
    }
    firewallPolicy: {
      id: wafPolicy.id
    }
    enableHttp2: false
    sslCertificates: [
      {
        name: '${agwName}-ssl-certificate'
        properties: {
          keyVaultSecretId: kv::kvsGatewayPublicCert.properties.secretUri
        }
      }
    ]
    probes: [
      {
        name: 'probe-${aksBackendDomainName}'
        properties: {
          protocol: 'Https'
          path: '/favicon.ico'
          interval: 30
          timeout: 30
          unhealthyThreshold: 3
          pickHostNameFromBackendHttpSettings: true
          minServers: 0
          match: {}
        }
      }
    ]
    backendAddressPools: [
      {
        name: aksBackendDomainName
        properties: {
          backendAddresses: [
            {
              fqdn: aksBackendDomainName
            }
          ]
        }
      }
    ]
    backendHttpSettingsCollection: [
      {
        name: 'aks-ingress-backendpool-httpsettings'
        properties: {
          port: 443
          protocol: 'Https'
          cookieBasedAffinity: 'Disabled'
          pickHostNameFromBackendAddress: true
          requestTimeout: 20
          probe: {
            id: resourceId('Microsoft.Network/applicationGateways/probes', agwName, 'probe-${aksBackendDomainName}')
          }
          trustedRootCertificates: [
            {
              id: resourceId('Microsoft.Network/applicationGateways/trustedRootCertificates', agwName, 'root-cert-wildcard-aks-ingress')
            }
          ]
        }
      }
    ]
    httpListeners: [
      {
        name: 'listener-https'
        properties: {
          frontendIPConfiguration: {
            id: resourceId('Microsoft.Network/applicationGateways/frontendIPConfigurations', agwName, 'apw-frontend-ip-configuration')
          }
          frontendPort: {
            id: resourceId('Microsoft.Network/applicationGateways/frontendPorts', agwName, 'port-443')
          }
          protocol: 'Https'
          sslCertificate: {
            id: resourceId('Microsoft.Network/applicationGateways/sslCertificates', agwName, '${agwName}-ssl-certificate')
          }
          hostName: 'bicycle.${domainName}'
          hostNames: []
          requireServerNameIndication: true
        }
      }
    ]
    requestRoutingRules: [
      {
        name: 'apw-routing-rules'
        properties: {
          ruleType: 'Basic'
          httpListener: {
            id: resourceId('Microsoft.Network/applicationGateways/httpListeners', agwName, 'listener-https')
          }
          backendAddressPool: {
            id: resourceId('Microsoft.Network/applicationGateways/backendAddressPools', agwName, aksBackendDomainName)
          }
          backendHttpSettings: {
            id: resourceId('Microsoft.Network/applicationGateways/backendHttpSettingsCollection', agwName, 'aks-ingress-backendpool-httpsettings')
          }
        }
      }
    ]
  }
  dependsOn: [
    peKv
    kvMiAppGatewayFrontendKeyVaultReader_roleAssignment
    kvMiAppGatewayFrontendSecretsUserRole_roleAssignment
  ]
}

resource agwdiagnosticSettings 'Microsoft.Insights/diagnosticSettings@2021-05-01-preview' = {
  scope: agw
  name: 'default'
  properties: {
    workspaceId: la.id
    logs: [
      {
        category: 'ApplicationGatewayAccessLog'
        enabled: true
      }
      {
        category: 'ApplicationGatewayPerformanceLog'
        enabled: true
      }
      {
        category: 'ApplicationGatewayFirewallLog'
        enabled: true
      }
    ]
  }
}

/*** OUTPUTS ***/

output aksClusterName string = clusterName
output aksIngressControllerPodManagedIdentityResourceId string = podmiIngressController.id
output aksIngressControllerPodManagedIdentityClientId string = podmiIngressController.properties.clientId
output aksOidcIssuerUrl string = mc.properties.oidcIssuerProfile.issuerURL
output keyVaultName string = kv.name<|MERGE_RESOLUTION|>--- conflicted
+++ resolved
@@ -1864,12 +1864,7 @@
     principalId: mc.properties.identityProfile.kubeletidentity.objectId
     principalType: 'ServicePrincipal'
   }
-<<<<<<< HEAD
-  dependsOn: []
-} */
-=======
-}
->>>>>>> 3b962229
+}*/
 
 resource mcAadAdminGroupClusterAdminRole_roleAssignment 'Microsoft.Authorization/roleAssignments@2020-10-01-preview' = if (isUsingAzureRBACasKubernetesRBAC) {
   scope: mc
