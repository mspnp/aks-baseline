--- conflicted
+++ resolved
@@ -10,11 +10,7 @@
 * AAD Pod Identity
 * the workload's namespace named `a0008`
 
-<<<<<<< HEAD
-1. Install `kubectl` 1.21 or newer. (`kubctl` supports +/-1 Kubernetes version.)
-=======
 1. Install `kubectl` 1.22 or newer. (`kubctl` supports +/-1 Kubernetes version.)
->>>>>>> c5380752
 
    ```bash
    sudo az aks install-cli
@@ -58,17 +54,8 @@
    * Installed kured
 
    ```bash
-<<<<<<< HEAD
    kubectl get namespaces
    kubectl get all -n cluster-baseline-settings
-=======
-   # Verify the user you logged in with has the appropriate permissions. This should result in a 
-   # "yes" response. If you receive "no" to this command, check which user you authenticated as
-   # and ensure it is assigned to the Azure AD Group you designated for cluster admins.
-   kubectl auth can-i create namespace -A
-
-   kubectl create namespace cluster-baseline-settings
->>>>>>> c5380752
    ```
 
    These commands will show you results that were due to the automatic bootstrapping process your cluster experienced due to the Flux GitOps extension. This content mirrors the content found in [`cluster-manifests`](./cluster-manifests), and commits made there will reflect in your cluster within minutes of making the change.
