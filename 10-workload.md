--- conflicted
+++ resolved
@@ -54,11 +54,7 @@
    exit
    ```
 
-<<<<<<< HEAD
-   > :beetle: If you are running a version of kubectl less than 1.23 you cannot perform this step.  The Azure Policy for Kubernetes policy assignments that are deployed with this implementation requires both setting limits and also a read only root filesystem.  This isn't possible with kubectl 1.22 and lower.  It's okay to skip this step if in that situation.
-=======
    > :beetle: If you are running a version of kubectl less than 1.23 you cannot perform this step.  The Azure Policy for Kubernetes assignments that are deployed with this implementation requires both setting limits and also a read-only root filesystem. This isn't possible with kubectl 1.22 and lower. It's okay to skip this step if in that situation.
->>>>>>> c6a15c58
 
    > From this container shell, you could also try to directly access the workload via `curl -I http://<aspnetapp-service-cluster-ip>`. Instead of getting back a `200 OK`, you'll receive a network timeout because of the [`allow-only-ingress-to-workload` network policy](./cluster-manifests/a0008/ingress-network-policy.yaml) that is in place.
 
