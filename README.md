# Azure Kubernetes Service (AKS) Baseline Cluster

<<<<<<< HEAD
This reference implementation demonstrates the _recommended starting (baseline) infrastructure architecture_ for a general purpose [AKS cluster](https://azure.microsoft.com/services/kubernetes-service). This is implementation and document is meant to guide an interdisciplinary team or multiple distinct teams like networking, security and development through the process of getting this secure baseline infrastructure deployed and understanding the components of it.

We walk through the deployment here in a rather _verbose_ method to help you understand each component of this cluster, ideally teaching you about each layer and providing you with the knowledge necessary to apply it to your workload.
=======
This reference implementation demonstrates the _recommended starting (baseline) infrastructure architecture_ for an [AKS cluster](https://azure.microsoft.com/services/kubernetes-service). This implementation and document is meant to guide an interdisciplinary team or multiple distinct teams like networking, security and development through the process of getting this secure baseline infrastructure deployed and understanding the components of it.
>>>>>>> 51b59e25

## Azure Architecture Center guidance

This project has a companion set of articles that describe challenges, design patterns, and best practices for a secure AKS cluster. You can find this article on the Azure Architecture Center at [Azure Kubernetes Service (AKS) Baseline Cluster](https://aka.ms/architecture/aks-baseline). If you haven't reviewed it, we suggest you read it as it will give added context to the considerations applied in this implementation. Ultimately, this is the direct implementation of that specific architectural guidance.

## Architecture

**This architecture is infrastructure focused**, more so than on workload. It concentrates on the AKS cluster itself, including concerns with identity, post-deployment configuration, secret management, and network topologies.

The implementation presented here is the _minimum recommended baseline for most AKS clusters_. This implementation integrates with Azure services that will deliver observability, provide a network topology that will support multi-regional growth, and keep the in-cluster traffic secure as well. This architecture should be considered your starting point for pre-production and production stages.

The material here is relatively dense. We strongly encourage you to dedicate time to walk through these instructions, with a mind to learning. We do NOT provide any "one click" deployment here. However, once you've understood the components involved and identified the shared responsibilities between your team and your great organization, it is encouraged that you build suitable, auditable deployment processes around your final infrastructure.

Throughout the reference implementation, you will see reference to _Contoso Bicycle_. They are a fictional small and fast-growing startup that provides online web services to its clientele on the west coast of North America. They have no on-premises data centers and all their containerized line of business applications are now about to be orchestrated by secure, enterprise-ready AKS clusters. You can read more about [their requirements and their IT team composition](./contoso-bicycle/README.md). This narrative provides grounding for some implementation details, naming conventions, etc. You should adapt as you see fit.

Finally, this implementation uses the [ASP.NET Core Docker sample web app](https://github.com/dotnet/dotnet-docker/tree/master/samples/aspnetapp) as an example workload. This workload is purposefully uninteresting, as it is here exclusively to help you experience the baseline infrastructure.

### Core architecture components

#### Azure platform

* AKS v1.19
  * System and User [node pool separation](https://docs.microsoft.com/azure/aks/use-system-pools)
  * [AKS-managed Azure AD](https://docs.microsoft.com/azure/aks/managed-aad)
  * Managed Identities
  * Azure CNI
  * [Azure Monitor for containers](https://docs.microsoft.com/azure/azure-monitor/insights/container-insights-overview)
* Azure Virtual Networks (hub-spoke)
  * Azure Firewall managed egress
* Azure Application Gateway (WAF)
* AKS-managed Internal Load Balancers

#### In-cluster OSS components

* [Flux GitOps Operator](https://fluxcd.io)
* [Traefik Ingress Controller](https://doc.traefik.io/traefik/v1.7/user-guide/kubernetes/)
* [Azure AD Pod Identity](https://github.com/Azure/aad-pod-identity)
* [Azure KeyVault Secret Store CSI Provider](https://github.com/Azure/secrets-store-csi-driver-provider-azure)
* [Kured](https://docs.microsoft.com/azure/aks/node-updates-kured)

![Network diagram depicting a hub-spoke network with two peered VNets, each with three subnets and main Azure resources.](https://docs.microsoft.com/azure/architecture/reference-architectures/containers/aks/images/secure-baseline-architecture.svg)

## Deploy the reference implementation

A deployment of AKS-hosted workloads typically experiences a separation of duties and lifecycle management in the area of prerequisites, the host network, the cluster infrastructure, and finally the workload itself. This reference implementation is similar. Also, be aware our primary purpose is to illustrate the topology and decisions of a baseline cluster. We feel a "step-by-step" flow will help you learn the pieces of the solution and give you insight into the relationship between them. Ultimately, lifecycle/SDLC management of your cluster and its dependencies will depend on your situation (team roles, organizational standards, etc), and will be implemented as appropriate for your needs.

**Please start this learning journey in the _Preparing for the cluster_ section.** If you follow this through to the end, you'll have our recommended baseline cluster installed, with an end-to-end sample workload running for you to reference in your own Azure subscription.

### 1. :rocket: Preparing for the cluster

There are considerations that must be addressed before you start deploying your cluster. Do I have enough permissions in my subscription and AD tenant to do a deployment of this size? How much of this will be handled by my team directly vs having another team be responsible?

* [ ] Begin by ensuring you [install and meet the prerequisites](./01-prerequisites.md)
* [ ] [Procure client-facing and AKS Ingress Controller TLS certificates](./02-ca-certificates.md)
* [ ] [Plan your Azure Active Directory integration](./03-aad.md)

### 2. Build target network

Microsoft recommends AKS be deploy into a carefully planned network; sized appropriately for your needs and with proper network observability. Organizations typically favor a traditional hub-spoke model, which is reflected in this implementation. While this is a standard hub-spoke model, there are fundamental sizing and portioning considerations included that should be understood.

* [ ] [Build the hub-spoke network](./04-networking.md)

### 3. Deploying the cluster

This is the heart of the guidance in this reference implementation; paired with prior network topology guidance. Here you will deploy the Azure resources for your cluster and the adjacent services such as Azure Application Gateway WAF, Azure Monitor, Azure Container Registry, and Azure Key Vault. This is also where you put the cluster under GitOps orchestration.

* [ ] [Deploy the AKS cluster and supporting services](./05-aks-cluster.md)
* [ ] [Place the cluster under GitOps management](./06-gitops.md)

We perform the prior steps manually here for you to understand the involved components, but we advocate for an automated DevOps process. Therefore, incorporate the prior steps into your CI/CD pipeline, as you would any infrastructure as code (IaC). We have included [a starter GitHub workflow](./github-workflow/aks-deploy.yaml) that demonstrates this.

### 4. Deploy your workload

Without a workload deployed to the cluster it will be hard to see how these decisions come together to work as a reliable application platform for your business. The deployment of this workload would typically follow a CI/CD pattern and may involve even more advanced deployment strategies (blue/green, etc). The following steps represent a manual deployment, suitable for illustration purposes of this infrastructure.

* [ ] Just like the cluster, there are [workload prerequisites to address](./07-workload-prerequisites.md)
* [ ] [Configure AKS Ingress Controller with Azure Key Vault integration](./08-secret-managment-and-ingress-controller.md)
* [ ] [Deploy the workload](./09-workload.md)

### 5. :checkered_flag: Validation

Now that the cluster and the sample workload is deployed; it's time to look at how the cluster is functioning.

* [ ] [Perform end-to-end deployment validation](./10-validation.md)

## :broom: Clean up resources

Most of the Azure resources deployed in the prior steps will incur ongoing charges unless removed.

* [ ] [Cleanup all resources](./11-cleanup.md)

## Inner-loop development scripts

We have provided some sample deployment scripts that you could adapt for your own purposes while doing a POC/spike on this. Those scripts are found in the [inner-loop-scripts directory](./inner-loop-scripts). They include some additional considerations and may include some additional narrative as well. Consider checking them out. They consolidate most of the walk-through performed above into combined execution steps.

## Preview features

While this reference implementation tends to avoid _preview_ features of AKS to ensure you have the best customer support experience; there are some features you may wish to evaluate in pre-production clusters that augment your posture around security, manageability, etc. As these features come out of preview, this reference implementation may be updated to incorporate them.

Consider trying out and providing feedback on the following:

* [Azure RBAC for Kubernetes Authentication](https://docs.microsoft.com/azure/aks/manage-azure-rbac) - An extension of the Azure AD integration already in this reference implementation. Allowing you to bind Kubernetes authentication to Azure RBAC role assignments.
* [Host-based encryption](https://docs.microsoft.com/azure/aks/enable-host-encryption) - Leverages added data encryption on your VMs' temp and OS disks.
* [Generation 2 VM support](https://docs.microsoft.com/azure/aks/cluster-configuration#generation-2-virtual-machines-preview) - Increased memory options, Intel SGX support, and UEFI-based boot architectures.
* [Auto Upgrade Profile support](https://github.com/Azure/AKS/issues/1303)
* [Customizable Node & Kublet config](https://github.com/Azure/AKS/issues/323)
* [GitOps as an add-on](https://github.com/Azure/AKS/issues/1967)
* [Azure AD Pod Identity as an add-on](https://docs.microsoft.com/azure/aks/use-azure-ad-pod-identity)

## Advanced topics

This reference implementation intentionally does not cover more advanced scenarios. For example topics like the following are not addressed:

* Cluster lifecycle management with regard to SDLC and GitOps
* Workload SDLC integration (including concepts like [Bridge to Kubernetes](https://docs.microsoft.com/visualstudio/containers/bridge-to-kubernetes?view=vs-2019), advanced deployment techniques, etc)
* Mapping decisions to [CIS benchmark controls](https://www.cisecurity.org/benchmark/kubernetes/)
* Container security
* Multi-region clusters
* [Advanced regulatory compliance](https://github.com/Azure/sg-aks-workshop) (FinServ)
* Multiple (related or unrelated) workloads owned by the same team
* Multiple workloads owned by disparate teams (AKS as a shared platform in your organization)
* Cluster-contained state (PVC, etc)
* Windows node pools
* Scale-to-zero node pools and event-based scaling (KEDA)
* [Private Kubernetes API Server](https://docs.microsoft.com/azure/aks/private-clusters)
* [Terraform](https://docs.microsoft.com/azure/developer/terraform/create-k8s-cluster-with-tf-and-aks)
* [Bedrock](https://github.com/microsoft/bedrock)
* [dapr](https://github.com/dapr/dapr)

Keep watching this space, as we build out reference implementation guidance on topics such as these. Further guidance delivered will use this baseline AKS implementation as their starting point. If you would like to contribute or suggest a pattern built on this baseline, [please get in touch](./CONTRIBUTING.md).

## Final thoughts

Kubernetes is a very flexible platform, giving infrastructure and application operators many choices to achieve their business and technology objectives. At points along your journey, you will need to consider when to take dependencies on Azure platform features, OSS solutions, support channels, regulatory compliance, and operational processes. **We encourage this reference implementation to be the place for you to _start_ architectural conversations within your own team; adapting to your specific requirements, and ultimately delivering a solution that delights your customers.**

## Related documentation

* [Azure Kubernetes Service Documentation](https://docs.microsoft.com/azure/aks/)
* [Microsoft Azure Well-Architected Framework](https://docs.microsoft.com/azure/architecture/framework/)
* [Microservices architecture on AKS](https://docs.microsoft.com/azure/architecture/reference-architectures/containers/aks-microservices/aks-microservices)

## Contributions

Please see our [contributor guide](./CONTRIBUTING.md).

This project has adopted the [Microsoft Open Source Code of Conduct](https://opensource.microsoft.com/codeofconduct/). For more information see the [Code of Conduct FAQ](https://opensource.microsoft.com/codeofconduct/faq/) or contact <opencode@microsoft.com> with any additional questions or comments.

With :heart: from Microsoft Patterns & Practices, [Azure Architecture Center](https://aka.ms/architecture).<|MERGE_RESOLUTION|>--- conflicted
+++ resolved
@@ -1,12 +1,8 @@
 # Azure Kubernetes Service (AKS) Baseline Cluster
 
-<<<<<<< HEAD
-This reference implementation demonstrates the _recommended starting (baseline) infrastructure architecture_ for a general purpose [AKS cluster](https://azure.microsoft.com/services/kubernetes-service). This is implementation and document is meant to guide an interdisciplinary team or multiple distinct teams like networking, security and development through the process of getting this secure baseline infrastructure deployed and understanding the components of it.
+This reference implementation demonstrates the _recommended starting (baseline) infrastructure architecture_ for a general purpose [AKS cluster](https://azure.microsoft.com/services/kubernetes-service). This implementation and document is meant to guide an interdisciplinary team or multiple distinct teams like networking, security and development through the process of getting this secure baseline infrastructure deployed and understanding the components of it.
 
 We walk through the deployment here in a rather _verbose_ method to help you understand each component of this cluster, ideally teaching you about each layer and providing you with the knowledge necessary to apply it to your workload.
-=======
-This reference implementation demonstrates the _recommended starting (baseline) infrastructure architecture_ for an [AKS cluster](https://azure.microsoft.com/services/kubernetes-service). This implementation and document is meant to guide an interdisciplinary team or multiple distinct teams like networking, security and development through the process of getting this secure baseline infrastructure deployed and understanding the components of it.
->>>>>>> 51b59e25
 
 ## Azure Architecture Center guidance
 
