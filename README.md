--- conflicted
+++ resolved
@@ -24,13 +24,8 @@
 
 #### Azure platform
 
-<<<<<<< HEAD
 - AKS v1.30
-  - System and User [node pool separation](https://learn.microsoft.com/azure/aks/use-system-pools)
-=======
-- AKS v1.29
   - System and user [node pool separation](https://learn.microsoft.com/azure/aks/use-system-pools)
->>>>>>> fe77a3a8
   - [AKS-managed Microsoft Entra ID integration](https://learn.microsoft.com/azure/aks/managed-aad)
   - Microsoft Entra ID-backed Kubernetes RBAC (*local user accounts disabled*)
   - Managed identities
