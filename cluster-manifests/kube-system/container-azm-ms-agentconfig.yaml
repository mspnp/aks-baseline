--- conflicted
+++ resolved
@@ -79,26 +79,7 @@
         # - prometheus.io/path: If the metrics path is not /metrics, define it with this annotation.
         # - prometheus.io/port: If port is not 9102 use this annotation
         monitor_kubernetes_pods = true
-<<<<<<< HEAD
         monitor_kubernetes_pods_namespaces = ["a0008","cluster-baseline-settings","azure-workload-identity-system"]
-=======
-
-        ## Restricts Kubernetes monitoring to namespaces for pods that have annotations set and are scraped using the monitor_kubernetes_pods setting.
-        ## This will take effect when monitor_kubernetes_pods is set to true
-        ##   ex: monitor_kubernetes_pods_namespaces = ["default1", "default2", "default3"]
-        monitor_kubernetes_pods_namespaces = ["a0008","cluster-baseline-settings"]
-
-        ## Label selector to target pods which have the specified label
-        ## This will take effect when monitor_kubernetes_pods is set to true
-        ## Reference the docs at https://kubernetes.io/docs/concepts/overview/working-with-objects/labels/#label-selectors
-        # kubernetes_label_selector = "env=dev,app=nginx"
-
-        ## Field selector to target pods which have the specified field
-        ## This will take effect when monitor_kubernetes_pods is set to true
-        ## Reference the docs at https://kubernetes.io/docs/concepts/overview/working-with-objects/field-selectors/
-        ## eg. To scrape pods on a specific node
-        # kubernetes_field_selector = "spec.nodeName=$HOSTNAME"
->>>>>>> bd945158
     [prometheus_data_collection_settings.node]
         # Node level scrape endpoint(s). These metrics will be scraped from agent's DaemonSet running in every node in the cluster
         # Any errors related to prometheus scraping can be found in the KubeMonAgentEvents table in the Log Analytics workspace that the cluster is sending data to.
