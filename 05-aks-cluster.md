# Deploy the AKS Cluster

Now that the [hub-spoke network is provisioned](./04-networking.md), the next step in the [AKS secure Baseline reference implementation](./) is deploying the AKS cluster and its adjacent Azure resources.

## Steps

1. Create the AKS cluster resource group.

   > :book: The app team working on behalf of business unit 0001 (BU001) is looking to create an AKS cluster of the app they are creating (Application ID: 0008). They have worked with the organization's networking team and have been provisioned a spoke network in which to lay their cluster and network-aware external resources into (such as Application Gateway). They took that information and added it to their [`cluster-stamp.json`](./cluster-stamp.json) and [`azuredeploy.parameters.prod.json`](./azuredeploy.parameters.prod.json) files.
   >
   > They create this resource group to be the parent group for the application.

   ```bash
   # [This takes less than one minute.]
   az group create --name rg-bu0001a0008 --location eastus2
   ```

1. Get the AKS cluster spoke VNet resource ID.

   > :book: The app team will be deploying to a spoke VNet, that was already provisioned by the network team.

   ```bash
   TARGET_VNET_RESOURCE_ID=$(az deployment group show -g rg-enterprise-networking-spokes -n spoke-BU0001A0008 --query properties.outputs.clusterVnetResourceId.value -o tsv)
   ```

1. Deploy the cluster ARM template.  
  :exclamation: By default, this deployment will allow unrestricted access to your cluster's API Server.  You can limit access to the API Server to a set of well-known IP addresses (i.,e. your hub firewall IP, bastion subnet, build agents, or any other networks you'll administer the cluster from) by setting the `clusterAuthorizedIPRanges` parameter in all deployment options.  

   **Option 1 - Deploy in the Azure Portal**

   Use the following deploy to Azure button to create the baseline cluster from the Azure Portal. You'll need to provide the parameter values as returned from prior steps in this guide.

   [![Deploy to Azure](https://aka.ms/deploytoazurebutton)](https://portal.azure.com/#create/Microsoft.Template/uri/https%3A%2F%2Fraw.githubusercontent.com%2Fmspnp%2Faks-secure-baseline%2Fmain%2Fcluster-stamp.json)

    **Option 2 - Deploy from the command line**

   ```bash
   # [This takes about 15 minutes.]
   az deployment group create --resource-group rg-bu0001a0008 --template-file cluster-stamp.json --parameters targetVnetResourceId=$TARGET_VNET_RESOURCE_ID k8sRbacAadProfileAdminGroupObjectID=$K8S_RBAC_AAD_PROFILE_ADMIN_GROUP_OBJECTID k8sRbacAadProfileTenantId=$K8S_RBAC_AAD_PROFILE_TENANTID appGatewayListenerCertificate=$APP_GATEWAY_LISTENER_CERTIFICATE aksIngressControllerCertificate=$AKS_INGRESS_CONTROLLER_CERTIFICATE_BASE64
   ```

   > Alteratively, you could have updated the [`azuredeploy.parameters.prod.json`](./azuredeploy.parameters.prod.json) file and deployed as above, using `--parameters "@azuredeploy.parameters.prod.json"` instead of the individual key-value pairs.

    **Option 3 - Automated deploy using GitHub Actions (fork is required)**

    1. Create the Azure Credentials for the GitHub CD workflow.

       ```bash
       # Create an Azure Service Principal
       az ad sp create-for-rbac --name "github-workflow-aks-cluster" --sdk-auth --skip-assignment > sp.json
       export APP_ID=$(grep -oP '(?<="clientId": ").*?[^\\](?=",)' sp.json)

       # Wait for propagation
       until az ad sp show --id ${APP_ID} &> /dev/null ; do echo "Waiting for Azure AD propagation" && sleep 5; done

       # Assign built-in Contributor RBAC role for creating resource groups and performing deployments at subscription level
       az role assignment create --assignee $APP_ID --role 'Contributor'

       # Assign built-in User Access Administrator RBAC role since granting RBAC access to other resources during the cluster creation will be required at subscription level (e.g. AKS-managed Internal Load Balancer, ACR, Managed Identities, etc.)
       az role assignment create --assignee $APP_ID --role 'User Access Administrator'
       ```

    1. Create `AZURE_CREDENTIALS` secret in your GitHub repository. For more
       information, please take a look at [Creating encrypted secrets for a repository](https://docs.github.com/actions/configuring-and-managing-workflows/creating-and-storing-encrypted-secrets#creating-encrypted-secrets-for-a-repository).

       > :bulb: Use the content from the `sp.json` file.

       ```bash
       cat sp.json
       ```

    1. Create `APP_GATEWAY_LISTENER_CERTIFICATE_BASE64` secret in your GitHub repository. For more
       information, please take a look at [Creating encrypted secrets for a repository](https://docs.github.com/actions/configuring-and-managing-workflows/creating-and-storing-encrypted-secrets#creating-encrypted-secrets-for-a-repository).

       > :bulb:
       >
       >  * Use the env var value of `APP_GATEWAY_LISTENER_CERTIFICATE`
       >  * Ideally fetching this secret from a platform-managed secret store such as [Azure KeyVault](https://github.com/marketplace/actions/azure-key-vault-get-secrets)

       ```bash
       echo $APP_GATEWAY_LISTENER_CERTIFICATE
       ```

    1. Create `AKS_INGRESS_CONTROLLER_CERTIFICATE_BASE64` secret in your GitHub repository. For more information, please take a look at [Creating encrypted secrets for a repository](https://docs.github.com/actions/configuring-and-managing-workflows/creating-and-storing-encrypted-secrets#creating-encrypted-secrets-for-a-repository).

       > :bulb:
       >
       >  * Use the env var value of `AKS_INGRESS_CONTROLLER_CERTIFICATE_BASE64`
       >  * Ideally fetching this secret from a platform-managed secret store such as [Azure Key Vault](https://github.com/marketplace/actions/azure-key-vault-get-secrets)

       ```bash
       echo $AKS_INGRESS_CONTROLLER_CERTIFICATE_BASE64
       ```

    1. Copy the GitHub workflow file into the expected directory and update the placeholders in it.

       ```bash
       mkdir -p .github/workflows
       cat github-workflow/aks-deploy.yaml | \
           sed "s#<resource-group-location>#eastus2#g" | \
           sed "s#<resource-group-name>#rg-bu0001a0008#g" | \
           sed "s#<geo-redundancy-location>#centralus#g" | \
           sed "s#<cluster-spoke-vnet-resource-id>#$TARGET_VNET_RESOURCE_ID#g" | \
           sed "s#<tenant-id-with-user-admin-permissions>#$K8S_RBAC_AAD_PROFILE_TENANTID#g" | \
           sed "s#<azure-ad-aks-admin-group-object-id>#$K8S_RBAC_AAD_PROFILE_ADMIN_GROUP_OBJECTID#g" \
           > .github/workflows/aks-deploy.yaml
       ```

    1. Push the changes to your forked repo.

       > :book: The DevOps team wants to automate their infrastructure deployments. In this case, they decided to use GitHub Actions. They are going to create a workflow for every AKS cluster instance they have to take care of.

       ```bash
       git add .github/workflows/aks-deploy.yaml && git commit -m "setup GitHub CD workflow"
       git push origin HEAD:kick-off-workflow
       ```

       > :bulb: You might want to convert this GitHub workflow into a template since your organization or team might need to handle multiple AKS clusters. For more information, please take a look at [Sharing Workflow Templates within your organization](https://docs.github.com/actions/configuring-and-managing-workflows/sharing-workflow-templates-within-your-organization).

    1. Navigate to your GitHub forked repository and open a PR against `main` using the recently pushed changes to the remote branch `kick-off-workflow`.

       > :book: The DevOps team configured the GitHub Workflow to preview the changes that will happen when a PR is opened. This will allow them to evaluate the changes before they get deployed. After the PR reviewers see how resources will change if the AKS cluster ARM template gets deployed, it is possible to merge or discard the pull request. If the decision is made to merge, it will trigger a push event that will kick off the actual deployment process that consists of:
       >
       > * AKS cluster creation
       > * Flux deployment

    1. Once the GitHub Workflow validation finished successfully, please proceed by merging this PR into `main`.

       > :book: The DevOps team monitors this Workflow execution instance. In this instance it will impact a critical piece of infrastructure as well as the management. This flow works for both new or an existing AKS cluster.

    1. :fast_forward: The cluster is placed under GitOps managed as part of these GitHub Workflow steps. Therefore, you should proceed straight to [Workflow Prerequisites](./07-workload-prerequisites.md).

## Container registry note

<<<<<<< HEAD
:warning: To aid in ease of deployment of this cluster and your experimentation with workloads, Azure Policy is currently configured to allow your cluster to pull images from _public container registries_ such as Docker Hub and Quay. For a production system, you'll want to update the Azure Policy named `pa-allowed-registries-images` in your `cluster-stamp.json` file to only list those container registries that you are willing to take a dependency on and what namespaces those policies apply to. This will protect your cluster from unapproved registries being used, which may prevent issues while trying to pull images from a registry you don't have an SLA for.
=======
:warning: To aid in ease of deployment of this cluster and your experimentation with workloads, Azure Policy is currently configured to allow your cluster to pull images from _public container registries_ such as Docker Hub and Quay. For a production system, you'll want to update the Azure Policy named `pa-allowed-registries-images` in your `cluster-stamp.json` file to only list those container registries that you are willing to take a dependency on and what namespaces those policies apply to. This will protect your cluster from unapproved registries being used, which may prevent issues while trying to pull images from a registry which doesn't provide SLA guarantees for your deployment.
>>>>>>> a26b906d

This deployment creates an SLA-backed Azure Container Registry for your cluster's needs. Your organization may have a central container registry for you to use, or your registry may be tied specifically to your application's infrastructure (as demonstrated in this implementation). **Only use container registries that satisfy the availability needs of your application.**

### Next step

:arrow_forward: [Place the cluster under GitOps management](./06-gitops.md)<|MERGE_RESOLUTION|>--- conflicted
+++ resolved
@@ -132,11 +132,7 @@
 
 ## Container registry note
 
-<<<<<<< HEAD
-:warning: To aid in ease of deployment of this cluster and your experimentation with workloads, Azure Policy is currently configured to allow your cluster to pull images from _public container registries_ such as Docker Hub and Quay. For a production system, you'll want to update the Azure Policy named `pa-allowed-registries-images` in your `cluster-stamp.json` file to only list those container registries that you are willing to take a dependency on and what namespaces those policies apply to. This will protect your cluster from unapproved registries being used, which may prevent issues while trying to pull images from a registry you don't have an SLA for.
-=======
 :warning: To aid in ease of deployment of this cluster and your experimentation with workloads, Azure Policy is currently configured to allow your cluster to pull images from _public container registries_ such as Docker Hub and Quay. For a production system, you'll want to update the Azure Policy named `pa-allowed-registries-images` in your `cluster-stamp.json` file to only list those container registries that you are willing to take a dependency on and what namespaces those policies apply to. This will protect your cluster from unapproved registries being used, which may prevent issues while trying to pull images from a registry which doesn't provide SLA guarantees for your deployment.
->>>>>>> a26b906d
 
 This deployment creates an SLA-backed Azure Container Registry for your cluster's needs. Your organization may have a central container registry for you to use, or your registry may be tied specifically to your application's infrastructure (as demonstrated in this implementation). **Only use container registries that satisfy the availability needs of your application.**
 
